use std::fmt;
use std::fs::File;
use std::io::{BufReader, Read, Seek};
use std::ops::{Deref, DerefMut};
use std::path::Path;
use std::time::Duration;

use crate::{atom, util, AudioInfo, ReadConfig, READ_CONFIG};

pub use readonly::*;
pub use userdata::*;

mod readonly;
mod userdata;

/// A MPEG-4 audio tag containing metadata atoms
#[derive(Clone, Debug, Default, Eq, PartialEq)]
pub struct Tag {
    /// The `ftyp` atom.
    pub(crate) ftyp: String,
    /// Readonly audio information.
    pub(crate) info: AudioInfo,
    /// User data.
    pub(crate) userdata: Userdata,
}

impl Deref for Tag {
    type Target = Userdata;

    fn deref(&self) -> &Self::Target {
        &self.userdata
    }
}

impl DerefMut for Tag {
    fn deref_mut(&mut self) -> &mut Self::Target {
        &mut self.userdata
    }
}

impl fmt::Display for Tag {
    fn fmt(&self, f: &mut fmt::Formatter<'_>) -> fmt::Result {
        self.format_album_artists(f)?;
        self.format_artists(f)?;
        self.format_composers(f)?;
        self.format_lyricists(f)?;
        self.format_album(f)?;
        self.format_title(f)?;
        self.format_genres(f)?;
        self.format_year(f)?;
        self.format_track(f)?;
        self.format_disc(f)?;
        self.format_artworks(f)?;
        self.format_advisory_rating(f)?;
        self.format_media_type(f)?;
        self.format_groupings(f)?;
        self.format_descriptions(f)?;
        self.format_comments(f)?;
        self.format_categories(f)?;
        self.format_keywords(f)?;
        self.format_copyright(f)?;
        self.format_encoder(f)?;
        self.format_tv_show_name(f)?;
        self.format_tv_network_name(f)?;
        self.format_tv_episode_name(f)?;
        self.format_tv_episode(f)?;
        self.format_tv_season(f)?;
        self.format_bpm(f)?;
        self.format_movement(f)?;
        self.format_work(f)?;
        self.format_movement_count(f)?;
        self.format_movement_index(f)?;
        self.format_duration(f)?;
        self.format_channel_config(f)?;
        self.format_sample_rate(f)?;
        self.format_avg_bitrate(f)?;
        self.format_max_bitrate(f)?;
        self.format_show_movement(f)?;
        self.format_gapless_playback(f)?;
        self.format_compilation(f)?;
        self.format_isrc(f)?;
        self.format_lyrics(f)?;
        self.format_chapters(f)?;
        writeln!(f, "filetype: {}", self.filetype())
    }
}

impl Tag {
<<<<<<< HEAD
    fn format_chapters(&self, f: &mut fmt::Formatter) -> fmt::Result {
        if !self.userdata.chapters.is_empty() {
            writeln!(f, "chapters:")?;
            for (i, c) in self.userdata.chapters().enumerate() {
                writeln!(f, "    {}", c.title)?;
                if c.start == Duration::ZERO {
                    f.write_str("      start: 0:00")?;
                } else {
                    f.write_str("      start: ")?;
                    util::format_duration(f, c.start)?;
                }
=======
    /// Creates a new MPEG-4 audio tag containing the atom.
    pub const fn new(ftyp: String, info: AudioInfo, atoms: Vec<MetaItem>) -> Self {
        Self { ftyp, info, atoms }
    }

    /// Attempts to read a MPEG-4 audio tag from the reader.
    pub fn read_from(reader: &mut (impl Read + Seek)) -> crate::Result<Self> {
        atom::read_tag_from(reader)
    }

    /// Attempts to read a MPEG-4 audio tag from the file at the indicated path.
    pub fn read_from_path(path: impl AsRef<Path>) -> crate::Result<Self> {
        let mut file = BufReader::new(File::open(path)?);
        Self::read_from(&mut file)
    }

    /// Attempts to write the MPEG-4 audio tag to the writer. This will overwrite any metadata
    /// previously present on the file.
    pub fn write_to(&self, file: &File) -> crate::Result<()> {
        atom::write_tag_to(file, &self.atoms)
    }

    /// Attempts to write the MPEG-4 audio tag to the path. This will overwrite any metadata
    /// previously present on the file.
    pub fn write_to_path(&self, path: impl AsRef<Path>) -> crate::Result<()> {
        let file = OpenOptions::new().read(true).write(true).open(path)?;
        self.write_to(&file)
    }

    /// Attempts to dump the MPEG-4 audio tag to the writer.
    pub fn dump_to(&self, writer: &mut impl Write) -> crate::Result<()> {
        atom::dump_tag_to(writer, &self.atoms)
    }

    /// Attempts to dump the MPEG-4 audio tag to the writer.
    pub fn dump_to_path(&self, path: impl AsRef<Path>) -> crate::Result<()> {
        let mut file = File::create(path)?;
        self.dump_to(&mut file)
    }
}

// ## Individual string values
mp4ameta_proc::single_string_value_accessor!("album", "©alb");
mp4ameta_proc::single_string_value_accessor!("copyright", "cprt");
mp4ameta_proc::single_string_value_accessor!("encoder", "©too");
mp4ameta_proc::single_string_value_accessor!("lyrics", "©lyr");
mp4ameta_proc::single_string_value_accessor!("movement", "©mvn");
mp4ameta_proc::single_string_value_accessor!("title", "©nam");
mp4ameta_proc::single_string_value_accessor!("tv_episode_name", "tven");
mp4ameta_proc::single_string_value_accessor!("tv_network_name", "tvnn");
mp4ameta_proc::single_string_value_accessor!("tv_show_name", "tvsh");
mp4ameta_proc::single_string_value_accessor!("work", "©wrk");
mp4ameta_proc::single_string_value_accessor!("year", "©day");
mp4ameta_proc::single_string_value_accessor!("isrc", "----:com.apple.iTunes:ISRC");

// ## Multiple string values
mp4ameta_proc::multiple_string_values_accessor!("album_artist", "aART");
mp4ameta_proc::multiple_string_values_accessor!("artist", "©ART");
mp4ameta_proc::multiple_string_values_accessor!("category", "catg");
mp4ameta_proc::multiple_string_values_accessor!("comment", "©cmt");
mp4ameta_proc::multiple_string_values_accessor!("composer", "©wrt");
mp4ameta_proc::multiple_string_values_accessor!("custom_genre", "©gen");
mp4ameta_proc::multiple_string_values_accessor!("description", "desc");
mp4ameta_proc::multiple_string_values_accessor!("grouping", "©grp");
mp4ameta_proc::multiple_string_values_accessor!("keyword", "keyw");
mp4ameta_proc::multiple_string_values_accessor!("lyricist", "----:com.apple.iTunes:LYRICIST");

// ## Flags
mp4ameta_proc::flag_value_accessor!("compilation", "cpil");
mp4ameta_proc::flag_value_accessor!("gapless_playback", "pgap");
mp4ameta_proc::flag_value_accessor!("show_movement", "shwm");

// ## Integer values
mp4ameta_proc::u16_value_accessor!("bpm", "tmpo");
mp4ameta_proc::u16_value_accessor!("movement_count", "©mvc");
mp4ameta_proc::u16_value_accessor!("movement_index", "©mvi");

mp4ameta_proc::u32_value_accessor!("tv_episode", "tves");
mp4ameta_proc::u32_value_accessor!("tv_season", "tvsn");

// ## Custom values
/// ### Artwork
impl Tag {
    /// Returns all artwork images (`covr`).
    pub fn artworks(&self) -> impl Iterator<Item = ImgRef<'_>> {
        self.images_of(&ident::ARTWORK)
    }

    /// Returns the first artwork image (`covr`).
    pub fn artwork(&self) -> Option<ImgRef<'_>> {
        self.images_of(&ident::ARTWORK).next()
    }

    /// Removes and returns all artwork images (`covr`).
    pub fn take_artworks(&mut self) -> impl Iterator<Item = ImgBuf> + '_ {
        self.take_images_of(&ident::ARTWORK)
    }

    /// Removes all and returns the first artwork image (`covr`).
    pub fn take_artwork(&mut self) -> Option<ImgBuf> {
        self.take_images_of(&ident::ARTWORK).next()
    }

    /// Sets the artwork image data (`covr`). This will remove all other artworks.
    pub fn set_artwork(&mut self, image: Img<impl Into<Vec<u8>>>) {
        self.set_data(ident::ARTWORK, image.into());
    }

    /// Sets all artwork image data (`covr`). This will remove all other artworks.
    pub fn set_artworks(&mut self, images: impl IntoIterator<Item = ImgBuf>) {
        self.set_all_data(ident::ARTWORK, images.into_iter().map(Img::into));
    }

    /// Adds artwork image data (`covr`).
    pub fn add_artwork(&mut self, image: Img<impl Into<Vec<u8>>>) {
        self.add_data(ident::ARTWORK, image.into());
    }

    /// Adds artwork image data (`covr`).
    pub fn add_artworks(&mut self, images: impl IntoIterator<Item = ImgBuf>) {
        self.add_all_data(ident::ARTWORK, images.into_iter().map(Img::into));
    }

    /// Removes all artworks (`covr`).
    pub fn remove_artworks(&mut self) {
        self.remove_data_of(&ident::ARTWORK);
    }

    /// Returns information about all artworks formatted in an easily readable way.
    fn format_artworks(&self, f: &mut fmt::Formatter<'_>) -> fmt::Result {
        fn format_artwork(f: &mut fmt::Formatter<'_>, i: ImgRef<'_>) -> fmt::Result {
            match i.fmt {
                ImgFmt::Png => write!(f, "png")?,
                ImgFmt::Jpeg => write!(f, "jpeg")?,
                ImgFmt::Bmp => write!(f, "bmp")?,
            };

            let len = i.data.len();

            if len < 1024 {
                writeln!(f, " {len}")?;
            } else if len < 1024 * 1024 {
                let size = len / 1024;
                writeln!(f, " {size}k")?;
            } else {
                let size = len / (1024 * 1024);
                writeln!(f, " {size}M")?;
            }
            Ok(())
        }
>>>>>>> b69da26a

                let end = match self.userdata.chapters.get(i + 1) {
                    Some(next) => next.start,
                    None => self.duration(),
                };
                let duration = end.saturating_sub(c.start);
                f.write_str(", duration: ")?;
                util::format_duration(f, duration)?;
                writeln!(f)?;
            }
        }
        Ok(())
    }
}

<<<<<<< HEAD
impl Tag {
    /// Attempts to read a MPEG-4 audio tag from the reader.
    pub fn read_with(reader: &mut (impl Read + Seek), cfg: &ReadConfig) -> crate::Result<Self> {
        atom::read_tag(reader, cfg)
=======
/// ### Media type
impl Tag {
    /// Returns the media type (`stik`).
    pub fn media_type(&self) -> Option<MediaType> {
        let vec = self.bytes_of(&ident::MEDIA_TYPE).next()?;

        if vec.is_empty() {
            return None;
        }

        MediaType::try_from(vec[0]).ok()
    }

    /// Sets the media type (`stik`).
    pub fn set_media_type(&mut self, media_type: MediaType) {
        self.set_data(ident::MEDIA_TYPE, Data::Reserved(vec![media_type.code()]));
    }

    /// Removes the media type (`stik`).
    pub fn remove_media_type(&mut self) {
        self.remove_data_of(&ident::MEDIA_TYPE);
    }

    fn format_media_type(&self, f: &mut fmt::Formatter<'_>) -> fmt::Result {
        match self.media_type() {
            Some(m) => writeln!(f, "media type: {m}"),
            None => Ok(()),
        }
    }
}

/// ### Advisory rating
impl Tag {
    /// Returns the advisory rating (`rtng`).
    pub fn advisory_rating(&self) -> Option<AdvisoryRating> {
        let vec = self.bytes_of(&ident::ADVISORY_RATING).next()?;

        if vec.is_empty() {
            return None;
        }

        Some(AdvisoryRating::from(vec[0]))
    }

    /// Sets the advisory rating (`rtng`).
    pub fn set_advisory_rating(&mut self, rating: AdvisoryRating) {
        self.set_data(ident::ADVISORY_RATING, Data::Reserved(vec![rating.code()]));
    }

    /// Removes the advisory rating (`rtng`).
    pub fn remove_advisory_rating(&mut self) {
        self.remove_data_of(&ident::ADVISORY_RATING);
    }

    fn format_advisory_rating(&self, f: &mut fmt::Formatter<'_>) -> fmt::Result {
        match self.advisory_rating() {
            Some(r) => writeln!(f, "advisory rating: {r}"),
            None => Ok(()),
        }
    }
}

/// ## Data accessors
impl Tag {
    /// Returns references to all byte data corresponding to the identifier.
    ///
    /// # Example
    /// ```
    /// use mp4ameta::{Tag, Data, Fourcc};
    ///
    /// let mut tag = Tag::default();
    /// let test = Fourcc(*b"test");
    ///
    /// tag.set_data(test, Data::BeSigned(b"data".to_vec()));
    /// assert_eq!(tag.bytes_of(&test).next().unwrap(), b"data");
    /// ```
    pub fn bytes_of<'a>(&'a self, ident: &'a impl Ident) -> impl Iterator<Item = &[u8]> {
        self.data_of(ident).filter_map(Data::bytes)
    }

    /// Returns mutable references to all byte data corresponding to the identifier.
    ///
    /// # Example
    /// ```
    /// use mp4ameta::{Tag, Data, Fourcc};
    ///
    /// let mut tag = Tag::default();
    /// let test = Fourcc(*b"test");
    ///
    /// tag.set_data(test, Data::Reserved(b"data".to_vec()));
    /// tag.bytes_mut_of(&test).next().unwrap().push('1' as u8);
    /// assert_eq!(tag.bytes_of(&test).next().unwrap(), b"data1");
    /// ```
    pub fn bytes_mut_of<'a>(
        &'a mut self,
        ident: &'a impl Ident,
    ) -> impl Iterator<Item = &mut Vec<u8>> {
        self.data_mut_of(ident).filter_map(Data::bytes_mut)
    }

    /// Removes the atom corresponding to the identifier and returns all of it's byte data.
    ///
    /// # Example
    /// ```
    /// use mp4ameta::{Tag, Data, Fourcc};
    ///
    /// let mut tag = Tag::default();
    /// let test = Fourcc(*b"test");
    ///
    /// tag.set_data(test, Data::Reserved(b"data".to_vec()));
    /// assert_eq!(tag.take_bytes_of(&test).next().unwrap(), b"data");
    /// assert_eq!(tag.bytes_of(&test).next(), None);
    /// ```
    pub fn take_bytes_of<'a>(
        &'a mut self,
        ident: &'a impl Ident,
    ) -> impl Iterator<Item = Vec<u8>> + '_ {
        self.take_data_of(ident).filter_map(Data::into_bytes)
    }

    /// Returns references to all strings corresponding to the identifier.
    ///
    /// # Example
    /// ```
    /// use mp4ameta::{Tag, Data, Fourcc};
    ///
    /// let mut tag = Tag::default();
    /// let test = Fourcc(*b"test");
    ///
    /// tag.set_data(test, Data::Utf8("data".into()));
    /// assert_eq!(tag.strings_of(&test).next().unwrap(), "data");
    /// ```
    pub fn strings_of<'a>(&'a self, ident: &'a impl Ident) -> impl Iterator<Item = &str> {
        self.data_of(ident).filter_map(Data::string)
    }

    /// Returns all mutable string references corresponding to the identifier.
    ///
    /// # Example
    /// ```
    /// use mp4ameta::{Tag, Data, Fourcc};
    ///
    /// let mut tag = Tag::default();
    /// let test = Fourcc(*b"test");
    ///
    /// tag.set_data(test, Data::Utf8("string".into()));
    /// tag.strings_mut_of(&test).next().unwrap().push('1');
    /// assert_eq!(tag.strings_of(&test).next().unwrap(), "string1");
    /// ```
    pub fn strings_mut_of<'a>(
        &'a mut self,
        ident: &'a impl Ident,
    ) -> impl Iterator<Item = &mut String> {
        self.data_mut_of(ident).filter_map(Data::string_mut)
    }

    /// Removes the atom corresponding to the identifier and returns all of it's strings.
    ///
    /// # Example
    /// ```
    /// use mp4ameta::{Tag, Data, Fourcc};
    ///
    /// let mut tag = Tag::default();
    /// let test = Fourcc(*b"test");
    ///
    /// tag.set_data(test, Data::Utf8("string".into()));
    /// assert_eq!(tag.take_strings_of(&test).next().unwrap(), "string");
    /// assert_eq!(tag.strings_of(&test).next(), None);
    /// ```
    pub fn take_strings_of<'a>(
        &'a mut self,
        ident: &'a impl Ident,
    ) -> impl Iterator<Item = String> {
        self.take_data_of(ident).filter_map(Data::into_string)
    }

    /// Returns references to all images corresponding to the identifier.
    ///
    /// # Example
    /// ```
    /// use mp4ameta::{Tag, Data, Fourcc};
    ///
    /// let mut tag = Tag::default();
    /// let test = Fourcc(*b"test");
    ///
    /// tag.set_data(test, Data::Jpeg(b"image".to_vec()));
    /// let img = tag.images_of(&test).next().unwrap();
    /// assert_eq!(img.data, b"image");
    /// ```
    pub fn images_of<'a>(&'a self, ident: &'a impl Ident) -> impl Iterator<Item = ImgRef<'_>> {
        self.data_of(ident).filter_map(Data::image)
    }

    /// Returns mutable references to all images corresponding to the identifier.
    ///
    /// # Example
    /// ```
    /// use mp4ameta::{Tag, Data, Fourcc};
    ///
    /// let mut tag = Tag::default();
    /// let test = Fourcc(*b"test");
    ///
    /// tag.set_data(test, Data::Jpeg(b"image".to_vec()));
    /// let img = tag.images_mut_of(&test).next().unwrap();
    /// img.data.push('1' as u8);
    ///
    /// let img = tag.images_of(&test).next().unwrap();
    /// assert_eq!(img.data, b"image1");
    /// ```
    pub fn images_mut_of<'a>(
        &'a mut self,
        ident: &'a impl Ident,
    ) -> impl Iterator<Item = ImgMut<'a>> {
        self.data_mut_of(ident).filter_map(Data::image_mut)
    }

    /// Removes the atom corresponding to the identifier and returns all of it's images.
    ///
    /// # Example
    /// ```
    /// use mp4ameta::{Tag, Data, Fourcc, Img};
    ///
    /// let mut tag = Tag::default();
    /// let test = Fourcc(*b"test");
    ///
    /// tag.set_data(test, Data::Png(b"image".to_vec()));
    /// assert_eq!(tag.take_images_of(&test).next().unwrap(), Img::png(b"image".to_vec()));
    /// assert_eq!(tag.images_of(&test).next(), None);
    /// ```
    pub fn take_images_of(&mut self, ident: &impl Ident) -> impl Iterator<Item = ImgBuf> {
        self.take_data_of(ident).filter_map(Data::into_image)
    }

    /// Returns references to all data corresponding to the identifier.
    ///
    /// # Example
    /// ```
    /// use mp4ameta::{Tag, Data, Fourcc};
    ///
    /// let mut tag = Tag::default();
    /// let test = Fourcc(*b"test");
    ///
    /// tag.set_data(test, Data::Utf8("data".into()));
    /// assert_eq!(tag.data_of(&test).next().unwrap().string(), Some("data"));
    /// ```
    pub fn data_of<'a>(&'a self, ident: &'a impl Ident) -> impl Iterator<Item = &Data> {
        match self.atoms.iter().find(|a| ident == &a.ident) {
            Some(a) => a.data.iter(),
            None => [].iter(),
        }
    }

    /// Returns mutable references to all data corresponding to the identifier.
    ///
    /// # Example
    /// ```
    /// use mp4ameta::{Tag, Data, Fourcc};
    ///
    /// let mut tag = Tag::default();
    /// let test = Fourcc(*b"test");
    ///
    /// tag.set_data(test, Data::Utf8("data".into()));
    /// let data = tag.data_mut_of(&test).next().unwrap();
    /// data.string_mut().unwrap().push('1');
    /// assert_eq!(tag.strings_of(&test).next().unwrap(), "data1");
    /// ```
    pub fn data_mut_of(&mut self, ident: &impl Ident) -> impl Iterator<Item = &mut Data> {
        match self.atoms.iter_mut().find(|a| ident == &a.ident) {
            Some(a) => a.data.iter_mut(),
            None => [].iter_mut(),
        }
    }

    /// Removes the atom corresponding to the identifier and returns all of it's data.
    ///
    /// # Example
    /// ```
    /// use mp4ameta::{Tag, Data, Fourcc};
    ///
    /// let mut tag = Tag::default();
    /// let test = Fourcc(*b"test");
    ///
    /// tag.set_data(test, Data::Utf8("data".into()));
    /// assert_eq!(tag.take_data_of(&test).next().unwrap(), Data::Utf8("data".into()));
    /// assert_eq!(tag.data_of(&test).next(), None);
    /// ```
    pub fn take_data_of(&mut self, ident: &impl Ident) -> impl Iterator<Item = Data> {
        let mut i = 0;
        while i < self.atoms.len() {
            if ident == &self.atoms[i].ident {
                let removed = self.atoms.remove(i);
                return removed.data.into_iter();
            }

            i += 1;
        }

        Vec::new().into_iter()
    }

    /// Returns an iterator over references to all byte data.
    ///
    /// # Example
    /// ```
    /// use mp4ameta::{Tag, Data, DataIdent, Fourcc};
    ///
    /// let mut tag = Tag::default();
    /// let test = Fourcc(*b"test");
    ///
    /// tag.add_data(test, Data::Reserved(b"data1".to_vec()));
    /// tag.add_data(test, Data::Utf8("string".into()));
    /// tag.add_data(test, Data::BeSigned(b"data2".to_vec()));
    ///
    /// let test = DataIdent::Fourcc(test);
    /// let mut bytes = tag.bytes();
    /// assert_eq!(bytes.next().unwrap(), (&test, &b"data1"[..]));
    /// assert_eq!(bytes.next().unwrap(), (&test, &b"data2"[..]));
    /// assert_eq!(bytes.next(), None);
    /// ```
    pub fn bytes(&self) -> impl Iterator<Item = (&DataIdent, &[u8])> {
        self.data().filter_map(|(i, d)| Some((i, d.bytes()?)))
    }

    /// Returns an iterator over mutable references to all byte data.
    ///
    /// # Example
    /// ```
    /// use mp4ameta::{Tag, Data, DataIdent, Fourcc};
    ///
    /// let mut tag = Tag::default();
    /// let test = Fourcc(*b"test");
    ///
    /// tag.add_data(test, Data::Reserved(b"data".to_vec()));
    /// tag.add_data(test, Data::Utf8("string".into()));
    ///
    /// let (ident, data) = tag.bytes_mut().next().unwrap();
    /// data.push('1' as u8);
    ///
    /// let test = DataIdent::Fourcc(test);
    /// let mut bytes = tag.bytes();
    /// assert_eq!(bytes.next().unwrap(), (&test, &b"data1"[..]));
    /// assert_eq!(bytes.next(), None);
    /// ```
    pub fn bytes_mut(&mut self) -> impl Iterator<Item = (&DataIdent, &mut Vec<u8>)> {
        self.data_mut().filter_map(|(i, d)| Some((i, d.bytes_mut()?)))
    }

    /// Consumes `self` and returns an iterator over all byte data.
    ///
    /// # Example
    /// ```
    /// use std::rc::Rc;
    /// use mp4ameta::{Tag, Data, DataIdent, Fourcc};
    ///
    /// let mut tag = Tag::default();
    /// let test = Fourcc(*b"test");
    ///
    /// tag.add_data(test, Data::Reserved(b"data".to_vec()));
    /// tag.add_data(test, Data::Utf8("string".into()));
    ///
    /// let test = DataIdent::Fourcc(test);
    /// let (ident, data) = tag.take_bytes().next().unwrap();
    /// assert_eq!(ident.as_ref(), &test);
    /// assert_eq!(data, b"data".to_vec());
    /// ```
    pub fn take_bytes(self) -> impl Iterator<Item = (Rc<DataIdent>, Vec<u8>)> {
        self.take_data().filter_map(|(i, d)| Some((i, d.into_bytes()?)))
    }

    /// Returns an iterator over references to all strings.
    ///
    /// # Example
    /// ```
    /// use mp4ameta::{Tag, Data, DataIdent, Fourcc};
    ///
    /// let mut tag = Tag::default();
    /// let test = Fourcc(*b"test");
    ///
    /// tag.add_data(test, Data::Utf8("string1".into()));
    /// tag.add_data(test, Data::Reserved(b"data".to_vec()));
    /// tag.add_data(test, Data::Utf16("string2".into()));
    ///
    /// let test = DataIdent::Fourcc(test);
    /// let mut strings = tag.strings();
    /// assert_eq!(strings.next().unwrap(), (&test, "string1"));
    /// assert_eq!(strings.next().unwrap(), (&test, "string2"));
    /// assert_eq!(strings.next(), None);
    /// ```
    pub fn strings(&self) -> impl Iterator<Item = (&DataIdent, &str)> {
        self.data().filter_map(|(i, d)| Some((i, d.string()?)))
    }

    /// Returns an iterator over mutable references to all strings.
    ///
    /// # Example
    /// ```
    /// use mp4ameta::{Tag, Data, DataIdent, Fourcc};
    ///
    /// let mut tag = Tag::default();
    /// let test = Fourcc(*b"test");
    ///
    /// tag.add_data(test, Data::Reserved(b"data".to_vec()));
    /// tag.add_data(test, Data::Utf8("string".into()));
    ///
    /// let (ident, data) = tag.strings_mut().next().unwrap();
    /// data.push('1');
    ///
    /// let test = DataIdent::Fourcc(test);
    /// let mut strings = tag.strings();
    /// assert_eq!(strings.next().unwrap(), (&test, "string1"));
    /// assert_eq!(strings.next(), None);
    /// ```
    pub fn strings_mut(&mut self) -> impl Iterator<Item = (&DataIdent, &mut String)> {
        self.data_mut().filter_map(|(i, d)| Some((i, d.string_mut()?)))
    }

    /// Consumes `self` and returns an iterator over all strings.
    ///
    /// # Example
    /// ```
    /// use std::rc::Rc;
    /// use mp4ameta::{Tag, Data, DataIdent, Fourcc};
    ///
    /// let mut tag = Tag::default();
    /// let test = Fourcc(*b"test");
    ///
    /// tag.add_data(test, Data::Reserved(b"data".to_vec()));
    /// tag.add_data(test, Data::Utf8("string".into()));
    ///
    /// let test = DataIdent::Fourcc(test);
    /// let (ident, data) = tag.take_strings().next().unwrap();
    /// assert_eq!(ident.as_ref(), &test);
    /// assert_eq!(data, "string".to_string());
    /// ```
    pub fn take_strings(self) -> impl Iterator<Item = (Rc<DataIdent>, String)> {
        self.take_data().filter_map(|(i, d)| Some((i, d.into_string()?)))
    }

    /// Returns an iterator over references to all images.
    ///
    /// # Example
    /// ```
    /// use mp4ameta::{Tag, Data, DataIdent, Fourcc, Img};
    ///
    /// let mut tag = Tag::default();
    /// let test = Fourcc(*b"test");
    ///
    /// tag.add_data(test, Data::Png(b"image1".to_vec()));
    /// tag.add_data(test, Data::Utf8("string".into()));
    /// tag.add_data(test, Data::Jpeg(b"image2".to_vec()));
    ///
    /// let test = DataIdent::Fourcc(test);
    /// let mut images = tag.images();
    /// assert_eq!(images.next().unwrap(), (&test, Img::png(&b"image1"[..])));
    /// assert_eq!(images.next().unwrap(), (&test, Img::jpeg(&b"image2"[..])));
    /// assert_eq!(images.next(), None);
    /// ```
    pub fn images(&self) -> impl Iterator<Item = (&DataIdent, ImgRef<'_>)> {
        self.data().filter_map(|(i, d)| Some((i, d.image()?)))
    }

    /// Returns an iterator over mutable references to all images.
    ///
    /// # Example
    /// ```
    /// use mp4ameta::{Tag, Data, DataIdent, Fourcc, Img};
    ///
    /// let mut tag = Tag::default();
    /// let test = Fourcc(*b"test");
    ///
    /// tag.add_data(test, Data::Bmp(b"data".to_vec()));
    /// tag.add_data(test, Data::Utf8("string".into()));
    ///
    /// let (ident, image) = tag.images_mut().next().unwrap();
    /// image.data.push('1' as u8);
    ///
    /// let test = DataIdent::Fourcc(test);
    /// let mut images = tag.images();
    /// assert_eq!(images.next().unwrap(), (&test, Img::bmp(&b"data1"[..])));
    /// assert_eq!(images.next(), None);
    /// ```
    pub fn images_mut(&mut self) -> impl Iterator<Item = (&DataIdent, ImgMut<'_>)> {
        self.data_mut().filter_map(|(i, d)| Some((i, d.image_mut()?)))
    }

    /// Consumes `self` and returns an iterator over all images.
    ///
    /// # Example
    /// ```
    /// use std::rc::Rc;
    /// use mp4ameta::{Tag, Data, DataIdent, Fourcc, Img};
    ///
    /// let mut tag = Tag::default();
    /// let test = Fourcc(*b"test");
    ///
    /// tag.add_data(test, Data::Jpeg(b"data".to_vec()));
    /// tag.add_data(test, Data::Utf8("string".into()));
    ///
    /// let test = DataIdent::Fourcc(test);
    /// let (ident, image) = tag.take_images().next().unwrap();
    /// assert_eq!(ident.as_ref(), &test);
    /// assert_eq!(image, Img::jpeg(b"data".to_vec()));
    /// ```
    pub fn take_images(self) -> impl Iterator<Item = (Rc<DataIdent>, ImgBuf)> {
        self.take_data().filter_map(|(i, d)| Some((i, d.into_image()?)))
    }

    /// Returns an iterator over references to all data.
    ///
    /// # Example
    /// ```
    /// use mp4ameta::{Tag, Data, DataIdent, Fourcc};
    ///
    /// let mut tag = Tag::default();
    /// let test = Fourcc(*b"test");
    ///
    /// tag.add_data(test, Data::Reserved(b"data".to_vec()));
    /// tag.add_data(test, Data::Utf8("string".into()));
    /// tag.add_data(test, Data::Png(b"image".to_vec()));
    ///
    /// let test = DataIdent::Fourcc(test);
    /// let mut data = tag.data();
    /// assert_eq!(data.next().unwrap(), (&test, &Data::Reserved(b"data".to_vec())));
    /// assert_eq!(data.next().unwrap(), (&test, &Data::Utf8("string".into())));
    /// assert_eq!(data.next().unwrap(), (&test, &Data::Png(b"image".to_vec())));
    /// assert_eq!(data.next(), None);
    /// ```
    pub fn data(&self) -> impl Iterator<Item = (&DataIdent, &Data)> {
        self.atoms.iter().flat_map(|a| a.data.iter().map(move |d| (&a.ident, d)))
    }

    /// Returns an iterator over mutable references to all data.
    ///
    /// # Example
    /// ```
    /// use mp4ameta::{Tag, Data, DataIdent, Fourcc};
    ///
    /// let mut tag = Tag::default();
    /// let test = Fourcc(*b"test");
    ///
    /// tag.add_data(test, Data::Utf8("string".into()));
    ///
    /// let (ident, data) = tag.data_mut().next().unwrap();
    /// data.string_mut().unwrap().push('1');
    ///
    /// let test = DataIdent::Fourcc(test);
    /// let mut strings = tag.strings();
    /// assert_eq!(strings.next().unwrap(), (&test, "string1"));
    /// assert_eq!(strings.next(), None);
    /// ```
    pub fn data_mut(&mut self) -> impl Iterator<Item = (&DataIdent, &mut Data)> {
        self.atoms.iter_mut().flat_map(|a| {
            let ident = &a.ident;
            let data = &mut a.data;
            data.iter_mut().map(move |d| (ident, d))
        })
    }

    /// Consumes `self` and returns an iterator over all data.
    ///
    /// # Example
    /// ```
    /// use std::rc::Rc;
    /// use mp4ameta::{Tag, Data, DataIdent, Fourcc, Img};
    ///
    /// let mut tag = Tag::default();
    /// let test = Fourcc(*b"test");
    ///
    /// tag.add_data(test, Data::Jpeg(b"data".to_vec()));
    ///
    /// let test = DataIdent::Fourcc(test);
    /// let (ident, image) = tag.take_data().next().unwrap();
    /// assert_eq!(ident.as_ref(), &test);
    /// assert_eq!(image, Data::Jpeg(b"data".to_vec()));
    /// ```
    pub fn take_data(self) -> impl Iterator<Item = (Rc<DataIdent>, Data)> {
        self.atoms.into_iter().flat_map(move |a| {
            let ident = Rc::new(a.ident);
            let data = a.data;
            data.into_iter().map(move |d| (ident.clone(), d))
        })
    }

    /// Removes all byte data corresponding to the identifier. Other data will remain unaffected.
    ///
    /// # Example
    /// ```
    /// use mp4ameta::{Tag, Data, Fourcc};
    ///
    /// let mut tag = Tag::default();
    /// let test = Fourcc(*b"test");
    ///
    /// tag.add_data(test, Data::Utf8("string".into()));
    /// tag.add_data(test, Data::BeSigned("data".into()));
    ///
    /// let mut data = tag.data_of(&test);
    /// assert_eq!(data.next(), Some(&Data::Utf8("string".into())));
    /// assert_eq!(data.next(), Some(&Data::BeSigned(b"data".to_vec())));
    /// assert_eq!(data.next(), None);
    /// drop(data);
    ///
    /// tag.remove_bytes_of(&test);
    ///
    ///
    /// let mut data = tag.data_of(&test);
    /// assert_eq!(data.next(), Some(&Data::Utf8("string".into())));
    /// assert_eq!(data.next(), None);
    /// ```
    pub fn remove_bytes_of(&mut self, ident: &impl Ident) {
        self.retain_data_of(ident, |d| !d.is_bytes());
    }

    /// Removes all strings corresponding to the identifier. Other data will remain unaffected.
    ///
    /// # Example
    /// ```
    /// use mp4ameta::{Tag, Data, Fourcc};
    ///
    /// let mut tag = Tag::default();
    /// let test = Fourcc(*b"test");
    ///
    /// tag.add_data(test, Data::Utf8("string".into()));
    /// tag.add_data(test, Data::Bmp("image".into()));
    ///
    /// let mut data = tag.data_of(&test);
    /// assert_eq!(data.next(), Some(&Data::Utf8("string".into())));
    /// assert_eq!(data.next(), Some(&Data::Bmp(b"image".to_vec())));
    /// assert_eq!(data.next(), None);
    /// drop(data);
    ///
    /// tag.remove_strings_of(&test);
    ///
    ///
    /// let mut data = tag.data_of(&test);
    /// assert_eq!(data.next(), Some(&Data::Bmp(b"image".to_vec())));
    /// assert_eq!(data.next(), None);
    /// ```
    pub fn remove_strings_of(&mut self, ident: &impl Ident) {
        self.retain_data_of(ident, |d| !d.is_string());
    }

    /// Removes all images corresponding to the identifier. Other data will remain unaffected.
    ///
    /// # Example
    /// ```
    /// use mp4ameta::{Tag, Data, Fourcc};
    ///
    /// let mut tag = Tag::default();
    /// let test = Fourcc(*b"test");
    ///
    /// tag.add_data(test, Data::Utf8("string".into()));
    /// tag.add_data(test, Data::Bmp("image".into()));
    ///
    /// let mut data = tag.data_of(&test);
    /// assert_eq!(data.next(), Some(&Data::Utf8("string".into())));
    /// assert_eq!(data.next(), Some(&Data::Bmp(b"image".to_vec())));
    /// assert_eq!(data.next(), None);
    /// drop(data);
    ///
    /// tag.remove_images_of(&test);
    ///
    ///
    /// let mut data = tag.data_of(&test);
    /// assert_eq!(data.next(), Some(&Data::Utf8("string".into())));
    /// assert_eq!(data.next(), None);
    /// ```
    pub fn remove_images_of(&mut self, ident: &impl Ident) {
        self.retain_data_of(ident, |d| !d.is_image());
    }

    /// Removes all data corresponding to the identifier.
    ///
    /// # Example
    /// ```
    /// use mp4ameta::{Tag, Data, Fourcc};
    ///
    /// let mut tag = Tag::default();
    /// let test = Fourcc(*b"test");
    ///
    /// tag.set_data(test, Data::Utf8("data".into()));
    /// assert!(tag.data_of(&test).next().is_some());
    /// tag.remove_data_of(&test);
    /// assert!(tag.data_of(&test).next().is_none());
    /// ```
    pub fn remove_data_of(&mut self, ident: &impl Ident) {
        self.atoms.retain(|a| ident != &a.ident);
    }

    /// Retains only the bytes, of the atom corresponding to the identifier, that match the
    /// predicate.
    ///
    /// # Example
    /// ```
    /// use mp4ameta::{Tag, Data, Fourcc};
    ///
    /// let mut tag = Tag::default();
    /// let test = Fourcc(*b"test");
    ///
    /// tag.add_data(test, Data::BeSigned(vec![4; 12]));
    /// tag.add_data(test, Data::Reserved(vec![6; 16]));
    ///
    /// let mut bytes = tag.bytes_of(&test);
    /// assert_eq!(bytes.next(), Some(&[4; 12][..]));
    /// assert_eq!(bytes.next(), Some(&[6; 16][..]));
    /// assert_eq!(bytes.next(), None);
    /// drop(bytes);
    ///
    /// tag.retain_bytes_of(&test, |b| b[2..4] == [4, 4]);
    ///
    /// let mut bytes = tag.bytes_of(&test);
    /// assert_eq!(bytes.next(), Some(&[4; 12][..]));
    /// assert_eq!(bytes.next(), None);
    /// ```
    pub fn retain_bytes_of(&mut self, ident: &impl Ident, predicate: impl Fn(&[u8]) -> bool) {
        #[allow(clippy::redundant_closure)]
        self.retain_data_of(ident, |d| d.bytes().map_or(true, |b| predicate(b)))
    }

    /// Retains only the strings, of the atom corresponding to the identifier, that match the
    /// predicate.
    ///
    /// # Example
    /// ```
    /// use mp4ameta::{Tag, Data, Fourcc, Img, ImgFmt};
    ///
    /// let mut tag = Tag::default();
    /// let test = Fourcc(*b"test");
    ///
    /// tag.add_data(test, Data::Utf8("string1".into()));
    /// tag.add_data(test, Data::Utf8("string2".into()));
    ///
    /// let mut strings = tag.strings_of(&test);
    /// assert_eq!(strings.next(), Some("string1"));
    /// assert_eq!(strings.next(), Some("string2"));
    /// assert_eq!(strings.next(), None);
    /// drop(strings);
    ///
    /// tag.retain_strings_of(&test, |s| s.ends_with("1"));
    ///
    /// let mut strings = tag.strings_of(&test);
    /// assert_eq!(strings.next(), Some("string1"));
    /// assert_eq!(strings.next(), None);
    /// ```
    pub fn retain_strings_of(&mut self, ident: &impl Ident, predicate: impl Fn(&str) -> bool) {
        #[allow(clippy::redundant_closure)]
        self.retain_data_of(ident, |d| d.string().map_or(true, |s| predicate(s)))
    }

    /// Retains only the images, of the atom corresponding to the identifier, that match the
    /// predicate.
    ///
    /// # Example
    /// ```
    /// use mp4ameta::{Tag, Data, Fourcc, Img, ImgFmt};
    ///
    /// let mut tag = Tag::default();
    /// let test = Fourcc(*b"test");
    ///
    /// tag.add_data(test, Data::Png(vec![5; 4]));
    /// tag.add_data(test, Data::Jpeg(vec![6; 16]));
    ///
    /// let mut images = tag.images_of(&test);
    /// assert_eq!(images.next(), Some(Img::new(ImgFmt::Png, &[5; 4][..])));
    /// assert_eq!(images.next(), Some(Img::new(ImgFmt::Jpeg, &[6; 16][..])));
    /// assert_eq!(images.next(), None);
    /// drop(images);
    ///
    /// tag.retain_images_of(&test, |d| d.fmt == ImgFmt::Jpeg);
    ///
    /// let mut images = tag.images_of(&test);
    /// assert_eq!(images.next(), Some(Img::new(ImgFmt::Jpeg, &[6; 16][..])));
    /// assert_eq!(images.next(), None);
    /// ```
    pub fn retain_images_of(&mut self, ident: &impl Ident, predicate: impl Fn(ImgRef<'_>) -> bool) {
        #[allow(clippy::redundant_closure)]
        self.retain_data_of(ident, |d| d.image().map_or(true, |i| predicate(i)))
    }

    /// Retains only the data, of the atom corresponding to the identifier, that matches the
    /// predicate.
    ///
    /// # Example
    /// ```
    /// use mp4ameta::{Tag, Data, Fourcc};
    ///
    /// let mut tag = Tag::default();
    /// let test = Fourcc(*b"test");
    ///
    /// tag.add_data(test, Data::Utf8("short".into()));
    /// tag.add_data(test, Data::Reserved(vec![6; 16]));
    ///
    /// let mut data = tag.data_of(&test);
    /// assert_eq!(data.next(), Some(&Data::Utf8("short".into())));
    /// assert_eq!(data.next(), Some(&Data::Reserved(vec![6; 16])));
    /// assert_eq!(data.next(), None);
    /// drop(data);
    ///
    /// tag.retain_data_of(&test, |d| d.data_len() < 10);
    ///
    /// let mut data = tag.data_of(&test);
    /// assert_eq!(data.next(), Some(&Data::Utf8("short".into())));
    /// assert_eq!(data.next(), None);
    /// ```
    pub fn retain_data_of(&mut self, ident: &impl Ident, predicate: impl Fn(&Data) -> bool) {
        let pos = self.atoms.iter().position(|a| ident == &a.ident);

        if let Some(i) = pos {
            self.atoms[i].data.retain(predicate);
            if self.atoms[i].data.is_empty() {
                self.atoms.remove(i);
            }
        }
    }

    /// Retains only the byte data matching the predicate. Other data will remain unaffected.
    ///
    /// # Example
    /// ```
    /// use mp4ameta::{Tag, Data, Fourcc};
    ///
    /// let mut tag = Tag::default();
    /// let tst1 = Fourcc(*b"tst1");
    /// let tst2 = Fourcc(*b"tst2");
    ///
    /// tag.add_data(tst1, Data::Reserved(b"data1".to_vec()));
    /// tag.add_data(tst2, Data::Png(b"data2".to_vec()));
    /// tag.add_data(tst2, Data::BeSigned(b"data3".to_vec()));
    ///
    /// let mut data = tag.data().map(|(i, d)| d);
    /// assert_eq!(data.next(), Some(&Data::Reserved(b"data1".to_vec())));
    /// assert_eq!(data.next(), Some(&Data::Png(b"data2".to_vec())));
    /// assert_eq!(data.next(), Some(&Data::BeSigned(b"data3".to_vec())));
    /// assert_eq!(data.next(), None);
    /// drop(data);
    ///
    /// tag.retain_bytes(|i, d| &tst1 == i);
    ///
    /// let mut data = tag.data().map(|(i, d)| d);
    /// assert_eq!(data.next(), Some(&Data::Reserved(b"data1".to_vec())));
    /// assert_eq!(data.next(), Some(&Data::Png(b"data2".to_vec())));
    /// assert_eq!(data.next(), None);
    /// ```
    pub fn retain_bytes(&mut self, predicate: impl Fn(&DataIdent, &[u8]) -> bool) {
        self.retain_data(|i, d| d.bytes().map_or(true, |s| predicate(i, s)));
    }

    /// Retains only the strings matching the predicate. Other data will remain unaffected.
    ///
    /// # Example
    /// ```
    /// use mp4ameta::{Tag, Data, Fourcc};
    ///
    /// let mut tag = Tag::default();
    /// let tst1 = Fourcc(*b"tst1");
    /// let tst2 = Fourcc(*b"tst2");
    ///
    /// tag.add_data(tst1, Data::Utf8("data1".into()));
    /// tag.add_data(tst2, Data::Png(b"data2".to_vec()));
    /// tag.add_data(tst2, Data::Utf8("data3".into()));
    ///
    /// let mut data = tag.data().map(|(i, d)| d);
    /// assert_eq!(data.next(), Some(&Data::Utf8("data1".into())));
    /// assert_eq!(data.next(), Some(&Data::Png(b"data2".to_vec())));
    /// assert_eq!(data.next(), Some(&Data::Utf8("data3".into())));
    /// assert_eq!(data.next(), None);
    /// drop(data);
    ///
    /// tag.retain_strings(|i, d| &tst1 == i);
    ///
    /// let mut data = tag.data().map(|(i, d)| d);
    /// assert_eq!(data.next(), Some(&Data::Utf8("data1".into())));
    /// assert_eq!(data.next(), Some(&Data::Png(b"data2".to_vec())));
    /// assert_eq!(data.next(), None);
    /// ```
    pub fn retain_strings(&mut self, predicate: impl Fn(&DataIdent, &str) -> bool) {
        self.retain_data(|i, d| d.string().map_or(true, |s| predicate(i, s)));
    }

    /// Retains only the images matching the predicate. Other data will remain unaffected.
    ///
    /// # Example
    /// ```
    /// use mp4ameta::{Tag, Data, Fourcc};
    ///
    /// let mut tag = Tag::default();
    /// let tst1 = Fourcc(*b"tst1");
    /// let tst2 = Fourcc(*b"tst2");
    ///
    /// tag.add_data(tst1, Data::Jpeg(b"data1".to_vec()));
    /// tag.add_data(tst2, Data::Png(b"data2".to_vec()));
    /// tag.add_data(tst2, Data::Utf8("data3".into()));
    ///
    /// let mut data = tag.data().map(|(i, d)| d);
    /// assert_eq!(data.next(), Some(&Data::Jpeg(b"data1".to_vec())));
    /// assert_eq!(data.next(), Some(&Data::Png(b"data2".to_vec())));
    /// assert_eq!(data.next(), Some(&Data::Utf8("data3".into())));
    /// assert_eq!(data.next(), None);
    /// drop(data);
    ///
    /// tag.retain_images(|i, d| &tst1 == i);
    ///
    /// let mut data = tag.data().map(|(i, d)| d);
    /// assert_eq!(data.next(), Some(&Data::Jpeg(b"data1".to_vec())));
    /// assert_eq!(data.next(), Some(&Data::Utf8("data3".into())));
    /// assert_eq!(data.next(), None);
    /// ```
    pub fn retain_images(&mut self, predicate: impl Fn(&DataIdent, ImgRef<'_>) -> bool) {
        self.retain_data(|i, d| d.image().map_or(true, |s| predicate(i, s)));
    }

    /// Retains only the data matching the predicate.
    ///
    /// # Example
    /// ```
    /// use mp4ameta::{Tag, Data, Fourcc};
    ///
    /// let mut tag = Tag::default();
    /// let tst1 = Fourcc(*b"tst1");
    /// let tst2 = Fourcc(*b"tst2");
    ///
    /// tag.add_data(tst1, Data::Utf8("data1".into()));
    /// tag.add_data(tst2, Data::Utf8("data2".into()));
    ///
    /// let mut data = tag.data().map(|(i, d)| d);
    /// assert_eq!(data.next(), Some(&Data::Utf8("data1".into())));
    /// assert_eq!(data.next(), Some(&Data::Utf8("data2".into())));
    /// assert_eq!(data.next(), None);
    /// drop(data);
    ///
    /// tag.retain_data(|i, d| &tst1 != i);
    ///
    /// let mut data = tag.data().map(|(i, d)| d);
    /// assert_eq!(data.next(), Some(&Data::Utf8("data2".into())));
    /// assert_eq!(data.next(), None);
    /// ```
    pub fn retain_data(&mut self, predicate: impl Fn(&DataIdent, &Data) -> bool) {
        let mut i = 0;
        while i < self.atoms.len() {
            let a = &mut self.atoms[i];
            let mut j = 0;
            while j < a.data.len() {
                if predicate(&a.ident, &a.data[j]) {
                    j += 1;
                } else {
                    a.data.remove(j);
                }
            }

            if a.data.is_empty() {
                self.atoms.remove(i);
            } else {
                i += 1;
            }
        }
    }

    /// Removes all metadata atoms of the tag.
    ///
    /// # Example
    /// ```
    /// use mp4ameta::{Tag, Data, Fourcc};
    ///
    /// let mut tag = Tag::default();
    /// let test = Fourcc(*b"test");
    ///
    /// assert!(tag.is_empty());
    /// tag.set_data(test, Data::Utf8("data".into()));
    /// assert!(!tag.is_empty());
    /// tag.clear();
    /// assert!(tag.is_empty());
    pub fn clear(&mut self) {
        self.atoms.clear();
    }

    /// If an atom corresponding to the identifier exists, it's data will be replaced by the new
    /// data, otherwise a new metadata item atom containing the data will be created.
    ///
    /// # Example
    /// ```
    /// use mp4ameta::{Tag, Data, Fourcc};
    ///
    /// let mut tag = Tag::default();
    /// let test = Fourcc(*b"test");
    ///
    /// tag.set_data(test, Data::Utf8("data".into()));
    /// assert_eq!(tag.strings_of(&test).next().unwrap(), "data");
    /// ```
    pub fn set_data(&mut self, ident: (impl Ident + Into<DataIdent>), data: Data) {
        match self.atoms.iter_mut().find(|a| ident == a.ident) {
            Some(a) => {
                a.data.clear();
                a.data.push(data);
            }
            None => self.atoms.push(MetaItem::new(ident.into(), vec![data])),
        }
    }

    /// If an atom corresponding to the identifier exists, it's data will be replaced by the new
    /// data, otherwise a new metadata item atom containing the data will be created.
    ///
    /// # Example
    /// ```
    /// use mp4ameta::{Tag, Data, Fourcc};
    ///
    /// let mut tag = Tag::default();
    /// let test = Fourcc(*b"test");
    ///
    /// let data = vec![
    ///     Data::Utf8("data1".into()),
    ///     Data::Utf8("data2".into()),
    /// ];
    /// tag.set_all_data(test, data);
    ///
    /// let mut strings = tag.strings_of(&test);
    /// assert_eq!(strings.next(), Some("data1"));
    /// assert_eq!(strings.next(), Some("data2"));
    /// assert_eq!(strings.next(), None);
    /// ```
    pub fn set_all_data(
        &mut self,
        ident: (impl Ident + Into<DataIdent>),
        data: impl IntoIterator<Item = Data>,
    ) {
        match self.atoms.iter_mut().find(|a| ident == a.ident) {
            Some(a) => {
                a.data.clear();
                a.data.extend(data);
            }
            None => {
                self.atoms.push(MetaItem::new(ident.into(), data.into_iter().collect()));
            }
        }
>>>>>>> b69da26a
    }

    /// Attempts to read a MPEG-4 audio tag from the reader.
    pub fn read_from(reader: &mut (impl Read + Seek)) -> crate::Result<Self> {
        Self::read_with(reader, &READ_CONFIG)
    }

    /// Attempts to read a MPEG-4 audio tag from the file at the indicated path.
    pub fn read_with_path(path: impl AsRef<Path>, cfg: &ReadConfig) -> crate::Result<Self> {
        let mut file = BufReader::new(File::open(path)?);
        Self::read_with(&mut file, cfg)
    }

    /// Attempts to read a MPEG-4 audio tag from the file at the indicated path.
    pub fn read_from_path(path: impl AsRef<Path>) -> crate::Result<Self> {
        Self::read_with_path(path, &READ_CONFIG)
    }
}<|MERGE_RESOLUTION|>--- conflicted
+++ resolved
@@ -86,8 +86,7 @@
 }
 
 impl Tag {
-<<<<<<< HEAD
-    fn format_chapters(&self, f: &mut fmt::Formatter) -> fmt::Result {
+    fn format_chapters(&self, f: &mut fmt::Formatter<'_>) -> fmt::Result {
         if !self.userdata.chapters.is_empty() {
             writeln!(f, "chapters:")?;
             for (i, c) in self.userdata.chapters().enumerate() {
@@ -98,158 +97,6 @@
                     f.write_str("      start: ")?;
                     util::format_duration(f, c.start)?;
                 }
-=======
-    /// Creates a new MPEG-4 audio tag containing the atom.
-    pub const fn new(ftyp: String, info: AudioInfo, atoms: Vec<MetaItem>) -> Self {
-        Self { ftyp, info, atoms }
-    }
-
-    /// Attempts to read a MPEG-4 audio tag from the reader.
-    pub fn read_from(reader: &mut (impl Read + Seek)) -> crate::Result<Self> {
-        atom::read_tag_from(reader)
-    }
-
-    /// Attempts to read a MPEG-4 audio tag from the file at the indicated path.
-    pub fn read_from_path(path: impl AsRef<Path>) -> crate::Result<Self> {
-        let mut file = BufReader::new(File::open(path)?);
-        Self::read_from(&mut file)
-    }
-
-    /// Attempts to write the MPEG-4 audio tag to the writer. This will overwrite any metadata
-    /// previously present on the file.
-    pub fn write_to(&self, file: &File) -> crate::Result<()> {
-        atom::write_tag_to(file, &self.atoms)
-    }
-
-    /// Attempts to write the MPEG-4 audio tag to the path. This will overwrite any metadata
-    /// previously present on the file.
-    pub fn write_to_path(&self, path: impl AsRef<Path>) -> crate::Result<()> {
-        let file = OpenOptions::new().read(true).write(true).open(path)?;
-        self.write_to(&file)
-    }
-
-    /// Attempts to dump the MPEG-4 audio tag to the writer.
-    pub fn dump_to(&self, writer: &mut impl Write) -> crate::Result<()> {
-        atom::dump_tag_to(writer, &self.atoms)
-    }
-
-    /// Attempts to dump the MPEG-4 audio tag to the writer.
-    pub fn dump_to_path(&self, path: impl AsRef<Path>) -> crate::Result<()> {
-        let mut file = File::create(path)?;
-        self.dump_to(&mut file)
-    }
-}
-
-// ## Individual string values
-mp4ameta_proc::single_string_value_accessor!("album", "©alb");
-mp4ameta_proc::single_string_value_accessor!("copyright", "cprt");
-mp4ameta_proc::single_string_value_accessor!("encoder", "©too");
-mp4ameta_proc::single_string_value_accessor!("lyrics", "©lyr");
-mp4ameta_proc::single_string_value_accessor!("movement", "©mvn");
-mp4ameta_proc::single_string_value_accessor!("title", "©nam");
-mp4ameta_proc::single_string_value_accessor!("tv_episode_name", "tven");
-mp4ameta_proc::single_string_value_accessor!("tv_network_name", "tvnn");
-mp4ameta_proc::single_string_value_accessor!("tv_show_name", "tvsh");
-mp4ameta_proc::single_string_value_accessor!("work", "©wrk");
-mp4ameta_proc::single_string_value_accessor!("year", "©day");
-mp4ameta_proc::single_string_value_accessor!("isrc", "----:com.apple.iTunes:ISRC");
-
-// ## Multiple string values
-mp4ameta_proc::multiple_string_values_accessor!("album_artist", "aART");
-mp4ameta_proc::multiple_string_values_accessor!("artist", "©ART");
-mp4ameta_proc::multiple_string_values_accessor!("category", "catg");
-mp4ameta_proc::multiple_string_values_accessor!("comment", "©cmt");
-mp4ameta_proc::multiple_string_values_accessor!("composer", "©wrt");
-mp4ameta_proc::multiple_string_values_accessor!("custom_genre", "©gen");
-mp4ameta_proc::multiple_string_values_accessor!("description", "desc");
-mp4ameta_proc::multiple_string_values_accessor!("grouping", "©grp");
-mp4ameta_proc::multiple_string_values_accessor!("keyword", "keyw");
-mp4ameta_proc::multiple_string_values_accessor!("lyricist", "----:com.apple.iTunes:LYRICIST");
-
-// ## Flags
-mp4ameta_proc::flag_value_accessor!("compilation", "cpil");
-mp4ameta_proc::flag_value_accessor!("gapless_playback", "pgap");
-mp4ameta_proc::flag_value_accessor!("show_movement", "shwm");
-
-// ## Integer values
-mp4ameta_proc::u16_value_accessor!("bpm", "tmpo");
-mp4ameta_proc::u16_value_accessor!("movement_count", "©mvc");
-mp4ameta_proc::u16_value_accessor!("movement_index", "©mvi");
-
-mp4ameta_proc::u32_value_accessor!("tv_episode", "tves");
-mp4ameta_proc::u32_value_accessor!("tv_season", "tvsn");
-
-// ## Custom values
-/// ### Artwork
-impl Tag {
-    /// Returns all artwork images (`covr`).
-    pub fn artworks(&self) -> impl Iterator<Item = ImgRef<'_>> {
-        self.images_of(&ident::ARTWORK)
-    }
-
-    /// Returns the first artwork image (`covr`).
-    pub fn artwork(&self) -> Option<ImgRef<'_>> {
-        self.images_of(&ident::ARTWORK).next()
-    }
-
-    /// Removes and returns all artwork images (`covr`).
-    pub fn take_artworks(&mut self) -> impl Iterator<Item = ImgBuf> + '_ {
-        self.take_images_of(&ident::ARTWORK)
-    }
-
-    /// Removes all and returns the first artwork image (`covr`).
-    pub fn take_artwork(&mut self) -> Option<ImgBuf> {
-        self.take_images_of(&ident::ARTWORK).next()
-    }
-
-    /// Sets the artwork image data (`covr`). This will remove all other artworks.
-    pub fn set_artwork(&mut self, image: Img<impl Into<Vec<u8>>>) {
-        self.set_data(ident::ARTWORK, image.into());
-    }
-
-    /// Sets all artwork image data (`covr`). This will remove all other artworks.
-    pub fn set_artworks(&mut self, images: impl IntoIterator<Item = ImgBuf>) {
-        self.set_all_data(ident::ARTWORK, images.into_iter().map(Img::into));
-    }
-
-    /// Adds artwork image data (`covr`).
-    pub fn add_artwork(&mut self, image: Img<impl Into<Vec<u8>>>) {
-        self.add_data(ident::ARTWORK, image.into());
-    }
-
-    /// Adds artwork image data (`covr`).
-    pub fn add_artworks(&mut self, images: impl IntoIterator<Item = ImgBuf>) {
-        self.add_all_data(ident::ARTWORK, images.into_iter().map(Img::into));
-    }
-
-    /// Removes all artworks (`covr`).
-    pub fn remove_artworks(&mut self) {
-        self.remove_data_of(&ident::ARTWORK);
-    }
-
-    /// Returns information about all artworks formatted in an easily readable way.
-    fn format_artworks(&self, f: &mut fmt::Formatter<'_>) -> fmt::Result {
-        fn format_artwork(f: &mut fmt::Formatter<'_>, i: ImgRef<'_>) -> fmt::Result {
-            match i.fmt {
-                ImgFmt::Png => write!(f, "png")?,
-                ImgFmt::Jpeg => write!(f, "jpeg")?,
-                ImgFmt::Bmp => write!(f, "bmp")?,
-            };
-
-            let len = i.data.len();
-
-            if len < 1024 {
-                writeln!(f, " {len}")?;
-            } else if len < 1024 * 1024 {
-                let size = len / 1024;
-                writeln!(f, " {size}k")?;
-            } else {
-                let size = len / (1024 * 1024);
-                writeln!(f, " {size}M")?;
-            }
-            Ok(())
-        }
->>>>>>> b69da26a
 
                 let end = match self.userdata.chapters.get(i + 1) {
                     Some(next) => next.start,
@@ -265,1045 +112,10 @@
     }
 }
 
-<<<<<<< HEAD
 impl Tag {
     /// Attempts to read a MPEG-4 audio tag from the reader.
     pub fn read_with(reader: &mut (impl Read + Seek), cfg: &ReadConfig) -> crate::Result<Self> {
         atom::read_tag(reader, cfg)
-=======
-/// ### Media type
-impl Tag {
-    /// Returns the media type (`stik`).
-    pub fn media_type(&self) -> Option<MediaType> {
-        let vec = self.bytes_of(&ident::MEDIA_TYPE).next()?;
-
-        if vec.is_empty() {
-            return None;
-        }
-
-        MediaType::try_from(vec[0]).ok()
-    }
-
-    /// Sets the media type (`stik`).
-    pub fn set_media_type(&mut self, media_type: MediaType) {
-        self.set_data(ident::MEDIA_TYPE, Data::Reserved(vec![media_type.code()]));
-    }
-
-    /// Removes the media type (`stik`).
-    pub fn remove_media_type(&mut self) {
-        self.remove_data_of(&ident::MEDIA_TYPE);
-    }
-
-    fn format_media_type(&self, f: &mut fmt::Formatter<'_>) -> fmt::Result {
-        match self.media_type() {
-            Some(m) => writeln!(f, "media type: {m}"),
-            None => Ok(()),
-        }
-    }
-}
-
-/// ### Advisory rating
-impl Tag {
-    /// Returns the advisory rating (`rtng`).
-    pub fn advisory_rating(&self) -> Option<AdvisoryRating> {
-        let vec = self.bytes_of(&ident::ADVISORY_RATING).next()?;
-
-        if vec.is_empty() {
-            return None;
-        }
-
-        Some(AdvisoryRating::from(vec[0]))
-    }
-
-    /// Sets the advisory rating (`rtng`).
-    pub fn set_advisory_rating(&mut self, rating: AdvisoryRating) {
-        self.set_data(ident::ADVISORY_RATING, Data::Reserved(vec![rating.code()]));
-    }
-
-    /// Removes the advisory rating (`rtng`).
-    pub fn remove_advisory_rating(&mut self) {
-        self.remove_data_of(&ident::ADVISORY_RATING);
-    }
-
-    fn format_advisory_rating(&self, f: &mut fmt::Formatter<'_>) -> fmt::Result {
-        match self.advisory_rating() {
-            Some(r) => writeln!(f, "advisory rating: {r}"),
-            None => Ok(()),
-        }
-    }
-}
-
-/// ## Data accessors
-impl Tag {
-    /// Returns references to all byte data corresponding to the identifier.
-    ///
-    /// # Example
-    /// ```
-    /// use mp4ameta::{Tag, Data, Fourcc};
-    ///
-    /// let mut tag = Tag::default();
-    /// let test = Fourcc(*b"test");
-    ///
-    /// tag.set_data(test, Data::BeSigned(b"data".to_vec()));
-    /// assert_eq!(tag.bytes_of(&test).next().unwrap(), b"data");
-    /// ```
-    pub fn bytes_of<'a>(&'a self, ident: &'a impl Ident) -> impl Iterator<Item = &[u8]> {
-        self.data_of(ident).filter_map(Data::bytes)
-    }
-
-    /// Returns mutable references to all byte data corresponding to the identifier.
-    ///
-    /// # Example
-    /// ```
-    /// use mp4ameta::{Tag, Data, Fourcc};
-    ///
-    /// let mut tag = Tag::default();
-    /// let test = Fourcc(*b"test");
-    ///
-    /// tag.set_data(test, Data::Reserved(b"data".to_vec()));
-    /// tag.bytes_mut_of(&test).next().unwrap().push('1' as u8);
-    /// assert_eq!(tag.bytes_of(&test).next().unwrap(), b"data1");
-    /// ```
-    pub fn bytes_mut_of<'a>(
-        &'a mut self,
-        ident: &'a impl Ident,
-    ) -> impl Iterator<Item = &mut Vec<u8>> {
-        self.data_mut_of(ident).filter_map(Data::bytes_mut)
-    }
-
-    /// Removes the atom corresponding to the identifier and returns all of it's byte data.
-    ///
-    /// # Example
-    /// ```
-    /// use mp4ameta::{Tag, Data, Fourcc};
-    ///
-    /// let mut tag = Tag::default();
-    /// let test = Fourcc(*b"test");
-    ///
-    /// tag.set_data(test, Data::Reserved(b"data".to_vec()));
-    /// assert_eq!(tag.take_bytes_of(&test).next().unwrap(), b"data");
-    /// assert_eq!(tag.bytes_of(&test).next(), None);
-    /// ```
-    pub fn take_bytes_of<'a>(
-        &'a mut self,
-        ident: &'a impl Ident,
-    ) -> impl Iterator<Item = Vec<u8>> + '_ {
-        self.take_data_of(ident).filter_map(Data::into_bytes)
-    }
-
-    /// Returns references to all strings corresponding to the identifier.
-    ///
-    /// # Example
-    /// ```
-    /// use mp4ameta::{Tag, Data, Fourcc};
-    ///
-    /// let mut tag = Tag::default();
-    /// let test = Fourcc(*b"test");
-    ///
-    /// tag.set_data(test, Data::Utf8("data".into()));
-    /// assert_eq!(tag.strings_of(&test).next().unwrap(), "data");
-    /// ```
-    pub fn strings_of<'a>(&'a self, ident: &'a impl Ident) -> impl Iterator<Item = &str> {
-        self.data_of(ident).filter_map(Data::string)
-    }
-
-    /// Returns all mutable string references corresponding to the identifier.
-    ///
-    /// # Example
-    /// ```
-    /// use mp4ameta::{Tag, Data, Fourcc};
-    ///
-    /// let mut tag = Tag::default();
-    /// let test = Fourcc(*b"test");
-    ///
-    /// tag.set_data(test, Data::Utf8("string".into()));
-    /// tag.strings_mut_of(&test).next().unwrap().push('1');
-    /// assert_eq!(tag.strings_of(&test).next().unwrap(), "string1");
-    /// ```
-    pub fn strings_mut_of<'a>(
-        &'a mut self,
-        ident: &'a impl Ident,
-    ) -> impl Iterator<Item = &mut String> {
-        self.data_mut_of(ident).filter_map(Data::string_mut)
-    }
-
-    /// Removes the atom corresponding to the identifier and returns all of it's strings.
-    ///
-    /// # Example
-    /// ```
-    /// use mp4ameta::{Tag, Data, Fourcc};
-    ///
-    /// let mut tag = Tag::default();
-    /// let test = Fourcc(*b"test");
-    ///
-    /// tag.set_data(test, Data::Utf8("string".into()));
-    /// assert_eq!(tag.take_strings_of(&test).next().unwrap(), "string");
-    /// assert_eq!(tag.strings_of(&test).next(), None);
-    /// ```
-    pub fn take_strings_of<'a>(
-        &'a mut self,
-        ident: &'a impl Ident,
-    ) -> impl Iterator<Item = String> {
-        self.take_data_of(ident).filter_map(Data::into_string)
-    }
-
-    /// Returns references to all images corresponding to the identifier.
-    ///
-    /// # Example
-    /// ```
-    /// use mp4ameta::{Tag, Data, Fourcc};
-    ///
-    /// let mut tag = Tag::default();
-    /// let test = Fourcc(*b"test");
-    ///
-    /// tag.set_data(test, Data::Jpeg(b"image".to_vec()));
-    /// let img = tag.images_of(&test).next().unwrap();
-    /// assert_eq!(img.data, b"image");
-    /// ```
-    pub fn images_of<'a>(&'a self, ident: &'a impl Ident) -> impl Iterator<Item = ImgRef<'_>> {
-        self.data_of(ident).filter_map(Data::image)
-    }
-
-    /// Returns mutable references to all images corresponding to the identifier.
-    ///
-    /// # Example
-    /// ```
-    /// use mp4ameta::{Tag, Data, Fourcc};
-    ///
-    /// let mut tag = Tag::default();
-    /// let test = Fourcc(*b"test");
-    ///
-    /// tag.set_data(test, Data::Jpeg(b"image".to_vec()));
-    /// let img = tag.images_mut_of(&test).next().unwrap();
-    /// img.data.push('1' as u8);
-    ///
-    /// let img = tag.images_of(&test).next().unwrap();
-    /// assert_eq!(img.data, b"image1");
-    /// ```
-    pub fn images_mut_of<'a>(
-        &'a mut self,
-        ident: &'a impl Ident,
-    ) -> impl Iterator<Item = ImgMut<'a>> {
-        self.data_mut_of(ident).filter_map(Data::image_mut)
-    }
-
-    /// Removes the atom corresponding to the identifier and returns all of it's images.
-    ///
-    /// # Example
-    /// ```
-    /// use mp4ameta::{Tag, Data, Fourcc, Img};
-    ///
-    /// let mut tag = Tag::default();
-    /// let test = Fourcc(*b"test");
-    ///
-    /// tag.set_data(test, Data::Png(b"image".to_vec()));
-    /// assert_eq!(tag.take_images_of(&test).next().unwrap(), Img::png(b"image".to_vec()));
-    /// assert_eq!(tag.images_of(&test).next(), None);
-    /// ```
-    pub fn take_images_of(&mut self, ident: &impl Ident) -> impl Iterator<Item = ImgBuf> {
-        self.take_data_of(ident).filter_map(Data::into_image)
-    }
-
-    /// Returns references to all data corresponding to the identifier.
-    ///
-    /// # Example
-    /// ```
-    /// use mp4ameta::{Tag, Data, Fourcc};
-    ///
-    /// let mut tag = Tag::default();
-    /// let test = Fourcc(*b"test");
-    ///
-    /// tag.set_data(test, Data::Utf8("data".into()));
-    /// assert_eq!(tag.data_of(&test).next().unwrap().string(), Some("data"));
-    /// ```
-    pub fn data_of<'a>(&'a self, ident: &'a impl Ident) -> impl Iterator<Item = &Data> {
-        match self.atoms.iter().find(|a| ident == &a.ident) {
-            Some(a) => a.data.iter(),
-            None => [].iter(),
-        }
-    }
-
-    /// Returns mutable references to all data corresponding to the identifier.
-    ///
-    /// # Example
-    /// ```
-    /// use mp4ameta::{Tag, Data, Fourcc};
-    ///
-    /// let mut tag = Tag::default();
-    /// let test = Fourcc(*b"test");
-    ///
-    /// tag.set_data(test, Data::Utf8("data".into()));
-    /// let data = tag.data_mut_of(&test).next().unwrap();
-    /// data.string_mut().unwrap().push('1');
-    /// assert_eq!(tag.strings_of(&test).next().unwrap(), "data1");
-    /// ```
-    pub fn data_mut_of(&mut self, ident: &impl Ident) -> impl Iterator<Item = &mut Data> {
-        match self.atoms.iter_mut().find(|a| ident == &a.ident) {
-            Some(a) => a.data.iter_mut(),
-            None => [].iter_mut(),
-        }
-    }
-
-    /// Removes the atom corresponding to the identifier and returns all of it's data.
-    ///
-    /// # Example
-    /// ```
-    /// use mp4ameta::{Tag, Data, Fourcc};
-    ///
-    /// let mut tag = Tag::default();
-    /// let test = Fourcc(*b"test");
-    ///
-    /// tag.set_data(test, Data::Utf8("data".into()));
-    /// assert_eq!(tag.take_data_of(&test).next().unwrap(), Data::Utf8("data".into()));
-    /// assert_eq!(tag.data_of(&test).next(), None);
-    /// ```
-    pub fn take_data_of(&mut self, ident: &impl Ident) -> impl Iterator<Item = Data> {
-        let mut i = 0;
-        while i < self.atoms.len() {
-            if ident == &self.atoms[i].ident {
-                let removed = self.atoms.remove(i);
-                return removed.data.into_iter();
-            }
-
-            i += 1;
-        }
-
-        Vec::new().into_iter()
-    }
-
-    /// Returns an iterator over references to all byte data.
-    ///
-    /// # Example
-    /// ```
-    /// use mp4ameta::{Tag, Data, DataIdent, Fourcc};
-    ///
-    /// let mut tag = Tag::default();
-    /// let test = Fourcc(*b"test");
-    ///
-    /// tag.add_data(test, Data::Reserved(b"data1".to_vec()));
-    /// tag.add_data(test, Data::Utf8("string".into()));
-    /// tag.add_data(test, Data::BeSigned(b"data2".to_vec()));
-    ///
-    /// let test = DataIdent::Fourcc(test);
-    /// let mut bytes = tag.bytes();
-    /// assert_eq!(bytes.next().unwrap(), (&test, &b"data1"[..]));
-    /// assert_eq!(bytes.next().unwrap(), (&test, &b"data2"[..]));
-    /// assert_eq!(bytes.next(), None);
-    /// ```
-    pub fn bytes(&self) -> impl Iterator<Item = (&DataIdent, &[u8])> {
-        self.data().filter_map(|(i, d)| Some((i, d.bytes()?)))
-    }
-
-    /// Returns an iterator over mutable references to all byte data.
-    ///
-    /// # Example
-    /// ```
-    /// use mp4ameta::{Tag, Data, DataIdent, Fourcc};
-    ///
-    /// let mut tag = Tag::default();
-    /// let test = Fourcc(*b"test");
-    ///
-    /// tag.add_data(test, Data::Reserved(b"data".to_vec()));
-    /// tag.add_data(test, Data::Utf8("string".into()));
-    ///
-    /// let (ident, data) = tag.bytes_mut().next().unwrap();
-    /// data.push('1' as u8);
-    ///
-    /// let test = DataIdent::Fourcc(test);
-    /// let mut bytes = tag.bytes();
-    /// assert_eq!(bytes.next().unwrap(), (&test, &b"data1"[..]));
-    /// assert_eq!(bytes.next(), None);
-    /// ```
-    pub fn bytes_mut(&mut self) -> impl Iterator<Item = (&DataIdent, &mut Vec<u8>)> {
-        self.data_mut().filter_map(|(i, d)| Some((i, d.bytes_mut()?)))
-    }
-
-    /// Consumes `self` and returns an iterator over all byte data.
-    ///
-    /// # Example
-    /// ```
-    /// use std::rc::Rc;
-    /// use mp4ameta::{Tag, Data, DataIdent, Fourcc};
-    ///
-    /// let mut tag = Tag::default();
-    /// let test = Fourcc(*b"test");
-    ///
-    /// tag.add_data(test, Data::Reserved(b"data".to_vec()));
-    /// tag.add_data(test, Data::Utf8("string".into()));
-    ///
-    /// let test = DataIdent::Fourcc(test);
-    /// let (ident, data) = tag.take_bytes().next().unwrap();
-    /// assert_eq!(ident.as_ref(), &test);
-    /// assert_eq!(data, b"data".to_vec());
-    /// ```
-    pub fn take_bytes(self) -> impl Iterator<Item = (Rc<DataIdent>, Vec<u8>)> {
-        self.take_data().filter_map(|(i, d)| Some((i, d.into_bytes()?)))
-    }
-
-    /// Returns an iterator over references to all strings.
-    ///
-    /// # Example
-    /// ```
-    /// use mp4ameta::{Tag, Data, DataIdent, Fourcc};
-    ///
-    /// let mut tag = Tag::default();
-    /// let test = Fourcc(*b"test");
-    ///
-    /// tag.add_data(test, Data::Utf8("string1".into()));
-    /// tag.add_data(test, Data::Reserved(b"data".to_vec()));
-    /// tag.add_data(test, Data::Utf16("string2".into()));
-    ///
-    /// let test = DataIdent::Fourcc(test);
-    /// let mut strings = tag.strings();
-    /// assert_eq!(strings.next().unwrap(), (&test, "string1"));
-    /// assert_eq!(strings.next().unwrap(), (&test, "string2"));
-    /// assert_eq!(strings.next(), None);
-    /// ```
-    pub fn strings(&self) -> impl Iterator<Item = (&DataIdent, &str)> {
-        self.data().filter_map(|(i, d)| Some((i, d.string()?)))
-    }
-
-    /// Returns an iterator over mutable references to all strings.
-    ///
-    /// # Example
-    /// ```
-    /// use mp4ameta::{Tag, Data, DataIdent, Fourcc};
-    ///
-    /// let mut tag = Tag::default();
-    /// let test = Fourcc(*b"test");
-    ///
-    /// tag.add_data(test, Data::Reserved(b"data".to_vec()));
-    /// tag.add_data(test, Data::Utf8("string".into()));
-    ///
-    /// let (ident, data) = tag.strings_mut().next().unwrap();
-    /// data.push('1');
-    ///
-    /// let test = DataIdent::Fourcc(test);
-    /// let mut strings = tag.strings();
-    /// assert_eq!(strings.next().unwrap(), (&test, "string1"));
-    /// assert_eq!(strings.next(), None);
-    /// ```
-    pub fn strings_mut(&mut self) -> impl Iterator<Item = (&DataIdent, &mut String)> {
-        self.data_mut().filter_map(|(i, d)| Some((i, d.string_mut()?)))
-    }
-
-    /// Consumes `self` and returns an iterator over all strings.
-    ///
-    /// # Example
-    /// ```
-    /// use std::rc::Rc;
-    /// use mp4ameta::{Tag, Data, DataIdent, Fourcc};
-    ///
-    /// let mut tag = Tag::default();
-    /// let test = Fourcc(*b"test");
-    ///
-    /// tag.add_data(test, Data::Reserved(b"data".to_vec()));
-    /// tag.add_data(test, Data::Utf8("string".into()));
-    ///
-    /// let test = DataIdent::Fourcc(test);
-    /// let (ident, data) = tag.take_strings().next().unwrap();
-    /// assert_eq!(ident.as_ref(), &test);
-    /// assert_eq!(data, "string".to_string());
-    /// ```
-    pub fn take_strings(self) -> impl Iterator<Item = (Rc<DataIdent>, String)> {
-        self.take_data().filter_map(|(i, d)| Some((i, d.into_string()?)))
-    }
-
-    /// Returns an iterator over references to all images.
-    ///
-    /// # Example
-    /// ```
-    /// use mp4ameta::{Tag, Data, DataIdent, Fourcc, Img};
-    ///
-    /// let mut tag = Tag::default();
-    /// let test = Fourcc(*b"test");
-    ///
-    /// tag.add_data(test, Data::Png(b"image1".to_vec()));
-    /// tag.add_data(test, Data::Utf8("string".into()));
-    /// tag.add_data(test, Data::Jpeg(b"image2".to_vec()));
-    ///
-    /// let test = DataIdent::Fourcc(test);
-    /// let mut images = tag.images();
-    /// assert_eq!(images.next().unwrap(), (&test, Img::png(&b"image1"[..])));
-    /// assert_eq!(images.next().unwrap(), (&test, Img::jpeg(&b"image2"[..])));
-    /// assert_eq!(images.next(), None);
-    /// ```
-    pub fn images(&self) -> impl Iterator<Item = (&DataIdent, ImgRef<'_>)> {
-        self.data().filter_map(|(i, d)| Some((i, d.image()?)))
-    }
-
-    /// Returns an iterator over mutable references to all images.
-    ///
-    /// # Example
-    /// ```
-    /// use mp4ameta::{Tag, Data, DataIdent, Fourcc, Img};
-    ///
-    /// let mut tag = Tag::default();
-    /// let test = Fourcc(*b"test");
-    ///
-    /// tag.add_data(test, Data::Bmp(b"data".to_vec()));
-    /// tag.add_data(test, Data::Utf8("string".into()));
-    ///
-    /// let (ident, image) = tag.images_mut().next().unwrap();
-    /// image.data.push('1' as u8);
-    ///
-    /// let test = DataIdent::Fourcc(test);
-    /// let mut images = tag.images();
-    /// assert_eq!(images.next().unwrap(), (&test, Img::bmp(&b"data1"[..])));
-    /// assert_eq!(images.next(), None);
-    /// ```
-    pub fn images_mut(&mut self) -> impl Iterator<Item = (&DataIdent, ImgMut<'_>)> {
-        self.data_mut().filter_map(|(i, d)| Some((i, d.image_mut()?)))
-    }
-
-    /// Consumes `self` and returns an iterator over all images.
-    ///
-    /// # Example
-    /// ```
-    /// use std::rc::Rc;
-    /// use mp4ameta::{Tag, Data, DataIdent, Fourcc, Img};
-    ///
-    /// let mut tag = Tag::default();
-    /// let test = Fourcc(*b"test");
-    ///
-    /// tag.add_data(test, Data::Jpeg(b"data".to_vec()));
-    /// tag.add_data(test, Data::Utf8("string".into()));
-    ///
-    /// let test = DataIdent::Fourcc(test);
-    /// let (ident, image) = tag.take_images().next().unwrap();
-    /// assert_eq!(ident.as_ref(), &test);
-    /// assert_eq!(image, Img::jpeg(b"data".to_vec()));
-    /// ```
-    pub fn take_images(self) -> impl Iterator<Item = (Rc<DataIdent>, ImgBuf)> {
-        self.take_data().filter_map(|(i, d)| Some((i, d.into_image()?)))
-    }
-
-    /// Returns an iterator over references to all data.
-    ///
-    /// # Example
-    /// ```
-    /// use mp4ameta::{Tag, Data, DataIdent, Fourcc};
-    ///
-    /// let mut tag = Tag::default();
-    /// let test = Fourcc(*b"test");
-    ///
-    /// tag.add_data(test, Data::Reserved(b"data".to_vec()));
-    /// tag.add_data(test, Data::Utf8("string".into()));
-    /// tag.add_data(test, Data::Png(b"image".to_vec()));
-    ///
-    /// let test = DataIdent::Fourcc(test);
-    /// let mut data = tag.data();
-    /// assert_eq!(data.next().unwrap(), (&test, &Data::Reserved(b"data".to_vec())));
-    /// assert_eq!(data.next().unwrap(), (&test, &Data::Utf8("string".into())));
-    /// assert_eq!(data.next().unwrap(), (&test, &Data::Png(b"image".to_vec())));
-    /// assert_eq!(data.next(), None);
-    /// ```
-    pub fn data(&self) -> impl Iterator<Item = (&DataIdent, &Data)> {
-        self.atoms.iter().flat_map(|a| a.data.iter().map(move |d| (&a.ident, d)))
-    }
-
-    /// Returns an iterator over mutable references to all data.
-    ///
-    /// # Example
-    /// ```
-    /// use mp4ameta::{Tag, Data, DataIdent, Fourcc};
-    ///
-    /// let mut tag = Tag::default();
-    /// let test = Fourcc(*b"test");
-    ///
-    /// tag.add_data(test, Data::Utf8("string".into()));
-    ///
-    /// let (ident, data) = tag.data_mut().next().unwrap();
-    /// data.string_mut().unwrap().push('1');
-    ///
-    /// let test = DataIdent::Fourcc(test);
-    /// let mut strings = tag.strings();
-    /// assert_eq!(strings.next().unwrap(), (&test, "string1"));
-    /// assert_eq!(strings.next(), None);
-    /// ```
-    pub fn data_mut(&mut self) -> impl Iterator<Item = (&DataIdent, &mut Data)> {
-        self.atoms.iter_mut().flat_map(|a| {
-            let ident = &a.ident;
-            let data = &mut a.data;
-            data.iter_mut().map(move |d| (ident, d))
-        })
-    }
-
-    /// Consumes `self` and returns an iterator over all data.
-    ///
-    /// # Example
-    /// ```
-    /// use std::rc::Rc;
-    /// use mp4ameta::{Tag, Data, DataIdent, Fourcc, Img};
-    ///
-    /// let mut tag = Tag::default();
-    /// let test = Fourcc(*b"test");
-    ///
-    /// tag.add_data(test, Data::Jpeg(b"data".to_vec()));
-    ///
-    /// let test = DataIdent::Fourcc(test);
-    /// let (ident, image) = tag.take_data().next().unwrap();
-    /// assert_eq!(ident.as_ref(), &test);
-    /// assert_eq!(image, Data::Jpeg(b"data".to_vec()));
-    /// ```
-    pub fn take_data(self) -> impl Iterator<Item = (Rc<DataIdent>, Data)> {
-        self.atoms.into_iter().flat_map(move |a| {
-            let ident = Rc::new(a.ident);
-            let data = a.data;
-            data.into_iter().map(move |d| (ident.clone(), d))
-        })
-    }
-
-    /// Removes all byte data corresponding to the identifier. Other data will remain unaffected.
-    ///
-    /// # Example
-    /// ```
-    /// use mp4ameta::{Tag, Data, Fourcc};
-    ///
-    /// let mut tag = Tag::default();
-    /// let test = Fourcc(*b"test");
-    ///
-    /// tag.add_data(test, Data::Utf8("string".into()));
-    /// tag.add_data(test, Data::BeSigned("data".into()));
-    ///
-    /// let mut data = tag.data_of(&test);
-    /// assert_eq!(data.next(), Some(&Data::Utf8("string".into())));
-    /// assert_eq!(data.next(), Some(&Data::BeSigned(b"data".to_vec())));
-    /// assert_eq!(data.next(), None);
-    /// drop(data);
-    ///
-    /// tag.remove_bytes_of(&test);
-    ///
-    ///
-    /// let mut data = tag.data_of(&test);
-    /// assert_eq!(data.next(), Some(&Data::Utf8("string".into())));
-    /// assert_eq!(data.next(), None);
-    /// ```
-    pub fn remove_bytes_of(&mut self, ident: &impl Ident) {
-        self.retain_data_of(ident, |d| !d.is_bytes());
-    }
-
-    /// Removes all strings corresponding to the identifier. Other data will remain unaffected.
-    ///
-    /// # Example
-    /// ```
-    /// use mp4ameta::{Tag, Data, Fourcc};
-    ///
-    /// let mut tag = Tag::default();
-    /// let test = Fourcc(*b"test");
-    ///
-    /// tag.add_data(test, Data::Utf8("string".into()));
-    /// tag.add_data(test, Data::Bmp("image".into()));
-    ///
-    /// let mut data = tag.data_of(&test);
-    /// assert_eq!(data.next(), Some(&Data::Utf8("string".into())));
-    /// assert_eq!(data.next(), Some(&Data::Bmp(b"image".to_vec())));
-    /// assert_eq!(data.next(), None);
-    /// drop(data);
-    ///
-    /// tag.remove_strings_of(&test);
-    ///
-    ///
-    /// let mut data = tag.data_of(&test);
-    /// assert_eq!(data.next(), Some(&Data::Bmp(b"image".to_vec())));
-    /// assert_eq!(data.next(), None);
-    /// ```
-    pub fn remove_strings_of(&mut self, ident: &impl Ident) {
-        self.retain_data_of(ident, |d| !d.is_string());
-    }
-
-    /// Removes all images corresponding to the identifier. Other data will remain unaffected.
-    ///
-    /// # Example
-    /// ```
-    /// use mp4ameta::{Tag, Data, Fourcc};
-    ///
-    /// let mut tag = Tag::default();
-    /// let test = Fourcc(*b"test");
-    ///
-    /// tag.add_data(test, Data::Utf8("string".into()));
-    /// tag.add_data(test, Data::Bmp("image".into()));
-    ///
-    /// let mut data = tag.data_of(&test);
-    /// assert_eq!(data.next(), Some(&Data::Utf8("string".into())));
-    /// assert_eq!(data.next(), Some(&Data::Bmp(b"image".to_vec())));
-    /// assert_eq!(data.next(), None);
-    /// drop(data);
-    ///
-    /// tag.remove_images_of(&test);
-    ///
-    ///
-    /// let mut data = tag.data_of(&test);
-    /// assert_eq!(data.next(), Some(&Data::Utf8("string".into())));
-    /// assert_eq!(data.next(), None);
-    /// ```
-    pub fn remove_images_of(&mut self, ident: &impl Ident) {
-        self.retain_data_of(ident, |d| !d.is_image());
-    }
-
-    /// Removes all data corresponding to the identifier.
-    ///
-    /// # Example
-    /// ```
-    /// use mp4ameta::{Tag, Data, Fourcc};
-    ///
-    /// let mut tag = Tag::default();
-    /// let test = Fourcc(*b"test");
-    ///
-    /// tag.set_data(test, Data::Utf8("data".into()));
-    /// assert!(tag.data_of(&test).next().is_some());
-    /// tag.remove_data_of(&test);
-    /// assert!(tag.data_of(&test).next().is_none());
-    /// ```
-    pub fn remove_data_of(&mut self, ident: &impl Ident) {
-        self.atoms.retain(|a| ident != &a.ident);
-    }
-
-    /// Retains only the bytes, of the atom corresponding to the identifier, that match the
-    /// predicate.
-    ///
-    /// # Example
-    /// ```
-    /// use mp4ameta::{Tag, Data, Fourcc};
-    ///
-    /// let mut tag = Tag::default();
-    /// let test = Fourcc(*b"test");
-    ///
-    /// tag.add_data(test, Data::BeSigned(vec![4; 12]));
-    /// tag.add_data(test, Data::Reserved(vec![6; 16]));
-    ///
-    /// let mut bytes = tag.bytes_of(&test);
-    /// assert_eq!(bytes.next(), Some(&[4; 12][..]));
-    /// assert_eq!(bytes.next(), Some(&[6; 16][..]));
-    /// assert_eq!(bytes.next(), None);
-    /// drop(bytes);
-    ///
-    /// tag.retain_bytes_of(&test, |b| b[2..4] == [4, 4]);
-    ///
-    /// let mut bytes = tag.bytes_of(&test);
-    /// assert_eq!(bytes.next(), Some(&[4; 12][..]));
-    /// assert_eq!(bytes.next(), None);
-    /// ```
-    pub fn retain_bytes_of(&mut self, ident: &impl Ident, predicate: impl Fn(&[u8]) -> bool) {
-        #[allow(clippy::redundant_closure)]
-        self.retain_data_of(ident, |d| d.bytes().map_or(true, |b| predicate(b)))
-    }
-
-    /// Retains only the strings, of the atom corresponding to the identifier, that match the
-    /// predicate.
-    ///
-    /// # Example
-    /// ```
-    /// use mp4ameta::{Tag, Data, Fourcc, Img, ImgFmt};
-    ///
-    /// let mut tag = Tag::default();
-    /// let test = Fourcc(*b"test");
-    ///
-    /// tag.add_data(test, Data::Utf8("string1".into()));
-    /// tag.add_data(test, Data::Utf8("string2".into()));
-    ///
-    /// let mut strings = tag.strings_of(&test);
-    /// assert_eq!(strings.next(), Some("string1"));
-    /// assert_eq!(strings.next(), Some("string2"));
-    /// assert_eq!(strings.next(), None);
-    /// drop(strings);
-    ///
-    /// tag.retain_strings_of(&test, |s| s.ends_with("1"));
-    ///
-    /// let mut strings = tag.strings_of(&test);
-    /// assert_eq!(strings.next(), Some("string1"));
-    /// assert_eq!(strings.next(), None);
-    /// ```
-    pub fn retain_strings_of(&mut self, ident: &impl Ident, predicate: impl Fn(&str) -> bool) {
-        #[allow(clippy::redundant_closure)]
-        self.retain_data_of(ident, |d| d.string().map_or(true, |s| predicate(s)))
-    }
-
-    /// Retains only the images, of the atom corresponding to the identifier, that match the
-    /// predicate.
-    ///
-    /// # Example
-    /// ```
-    /// use mp4ameta::{Tag, Data, Fourcc, Img, ImgFmt};
-    ///
-    /// let mut tag = Tag::default();
-    /// let test = Fourcc(*b"test");
-    ///
-    /// tag.add_data(test, Data::Png(vec![5; 4]));
-    /// tag.add_data(test, Data::Jpeg(vec![6; 16]));
-    ///
-    /// let mut images = tag.images_of(&test);
-    /// assert_eq!(images.next(), Some(Img::new(ImgFmt::Png, &[5; 4][..])));
-    /// assert_eq!(images.next(), Some(Img::new(ImgFmt::Jpeg, &[6; 16][..])));
-    /// assert_eq!(images.next(), None);
-    /// drop(images);
-    ///
-    /// tag.retain_images_of(&test, |d| d.fmt == ImgFmt::Jpeg);
-    ///
-    /// let mut images = tag.images_of(&test);
-    /// assert_eq!(images.next(), Some(Img::new(ImgFmt::Jpeg, &[6; 16][..])));
-    /// assert_eq!(images.next(), None);
-    /// ```
-    pub fn retain_images_of(&mut self, ident: &impl Ident, predicate: impl Fn(ImgRef<'_>) -> bool) {
-        #[allow(clippy::redundant_closure)]
-        self.retain_data_of(ident, |d| d.image().map_or(true, |i| predicate(i)))
-    }
-
-    /// Retains only the data, of the atom corresponding to the identifier, that matches the
-    /// predicate.
-    ///
-    /// # Example
-    /// ```
-    /// use mp4ameta::{Tag, Data, Fourcc};
-    ///
-    /// let mut tag = Tag::default();
-    /// let test = Fourcc(*b"test");
-    ///
-    /// tag.add_data(test, Data::Utf8("short".into()));
-    /// tag.add_data(test, Data::Reserved(vec![6; 16]));
-    ///
-    /// let mut data = tag.data_of(&test);
-    /// assert_eq!(data.next(), Some(&Data::Utf8("short".into())));
-    /// assert_eq!(data.next(), Some(&Data::Reserved(vec![6; 16])));
-    /// assert_eq!(data.next(), None);
-    /// drop(data);
-    ///
-    /// tag.retain_data_of(&test, |d| d.data_len() < 10);
-    ///
-    /// let mut data = tag.data_of(&test);
-    /// assert_eq!(data.next(), Some(&Data::Utf8("short".into())));
-    /// assert_eq!(data.next(), None);
-    /// ```
-    pub fn retain_data_of(&mut self, ident: &impl Ident, predicate: impl Fn(&Data) -> bool) {
-        let pos = self.atoms.iter().position(|a| ident == &a.ident);
-
-        if let Some(i) = pos {
-            self.atoms[i].data.retain(predicate);
-            if self.atoms[i].data.is_empty() {
-                self.atoms.remove(i);
-            }
-        }
-    }
-
-    /// Retains only the byte data matching the predicate. Other data will remain unaffected.
-    ///
-    /// # Example
-    /// ```
-    /// use mp4ameta::{Tag, Data, Fourcc};
-    ///
-    /// let mut tag = Tag::default();
-    /// let tst1 = Fourcc(*b"tst1");
-    /// let tst2 = Fourcc(*b"tst2");
-    ///
-    /// tag.add_data(tst1, Data::Reserved(b"data1".to_vec()));
-    /// tag.add_data(tst2, Data::Png(b"data2".to_vec()));
-    /// tag.add_data(tst2, Data::BeSigned(b"data3".to_vec()));
-    ///
-    /// let mut data = tag.data().map(|(i, d)| d);
-    /// assert_eq!(data.next(), Some(&Data::Reserved(b"data1".to_vec())));
-    /// assert_eq!(data.next(), Some(&Data::Png(b"data2".to_vec())));
-    /// assert_eq!(data.next(), Some(&Data::BeSigned(b"data3".to_vec())));
-    /// assert_eq!(data.next(), None);
-    /// drop(data);
-    ///
-    /// tag.retain_bytes(|i, d| &tst1 == i);
-    ///
-    /// let mut data = tag.data().map(|(i, d)| d);
-    /// assert_eq!(data.next(), Some(&Data::Reserved(b"data1".to_vec())));
-    /// assert_eq!(data.next(), Some(&Data::Png(b"data2".to_vec())));
-    /// assert_eq!(data.next(), None);
-    /// ```
-    pub fn retain_bytes(&mut self, predicate: impl Fn(&DataIdent, &[u8]) -> bool) {
-        self.retain_data(|i, d| d.bytes().map_or(true, |s| predicate(i, s)));
-    }
-
-    /// Retains only the strings matching the predicate. Other data will remain unaffected.
-    ///
-    /// # Example
-    /// ```
-    /// use mp4ameta::{Tag, Data, Fourcc};
-    ///
-    /// let mut tag = Tag::default();
-    /// let tst1 = Fourcc(*b"tst1");
-    /// let tst2 = Fourcc(*b"tst2");
-    ///
-    /// tag.add_data(tst1, Data::Utf8("data1".into()));
-    /// tag.add_data(tst2, Data::Png(b"data2".to_vec()));
-    /// tag.add_data(tst2, Data::Utf8("data3".into()));
-    ///
-    /// let mut data = tag.data().map(|(i, d)| d);
-    /// assert_eq!(data.next(), Some(&Data::Utf8("data1".into())));
-    /// assert_eq!(data.next(), Some(&Data::Png(b"data2".to_vec())));
-    /// assert_eq!(data.next(), Some(&Data::Utf8("data3".into())));
-    /// assert_eq!(data.next(), None);
-    /// drop(data);
-    ///
-    /// tag.retain_strings(|i, d| &tst1 == i);
-    ///
-    /// let mut data = tag.data().map(|(i, d)| d);
-    /// assert_eq!(data.next(), Some(&Data::Utf8("data1".into())));
-    /// assert_eq!(data.next(), Some(&Data::Png(b"data2".to_vec())));
-    /// assert_eq!(data.next(), None);
-    /// ```
-    pub fn retain_strings(&mut self, predicate: impl Fn(&DataIdent, &str) -> bool) {
-        self.retain_data(|i, d| d.string().map_or(true, |s| predicate(i, s)));
-    }
-
-    /// Retains only the images matching the predicate. Other data will remain unaffected.
-    ///
-    /// # Example
-    /// ```
-    /// use mp4ameta::{Tag, Data, Fourcc};
-    ///
-    /// let mut tag = Tag::default();
-    /// let tst1 = Fourcc(*b"tst1");
-    /// let tst2 = Fourcc(*b"tst2");
-    ///
-    /// tag.add_data(tst1, Data::Jpeg(b"data1".to_vec()));
-    /// tag.add_data(tst2, Data::Png(b"data2".to_vec()));
-    /// tag.add_data(tst2, Data::Utf8("data3".into()));
-    ///
-    /// let mut data = tag.data().map(|(i, d)| d);
-    /// assert_eq!(data.next(), Some(&Data::Jpeg(b"data1".to_vec())));
-    /// assert_eq!(data.next(), Some(&Data::Png(b"data2".to_vec())));
-    /// assert_eq!(data.next(), Some(&Data::Utf8("data3".into())));
-    /// assert_eq!(data.next(), None);
-    /// drop(data);
-    ///
-    /// tag.retain_images(|i, d| &tst1 == i);
-    ///
-    /// let mut data = tag.data().map(|(i, d)| d);
-    /// assert_eq!(data.next(), Some(&Data::Jpeg(b"data1".to_vec())));
-    /// assert_eq!(data.next(), Some(&Data::Utf8("data3".into())));
-    /// assert_eq!(data.next(), None);
-    /// ```
-    pub fn retain_images(&mut self, predicate: impl Fn(&DataIdent, ImgRef<'_>) -> bool) {
-        self.retain_data(|i, d| d.image().map_or(true, |s| predicate(i, s)));
-    }
-
-    /// Retains only the data matching the predicate.
-    ///
-    /// # Example
-    /// ```
-    /// use mp4ameta::{Tag, Data, Fourcc};
-    ///
-    /// let mut tag = Tag::default();
-    /// let tst1 = Fourcc(*b"tst1");
-    /// let tst2 = Fourcc(*b"tst2");
-    ///
-    /// tag.add_data(tst1, Data::Utf8("data1".into()));
-    /// tag.add_data(tst2, Data::Utf8("data2".into()));
-    ///
-    /// let mut data = tag.data().map(|(i, d)| d);
-    /// assert_eq!(data.next(), Some(&Data::Utf8("data1".into())));
-    /// assert_eq!(data.next(), Some(&Data::Utf8("data2".into())));
-    /// assert_eq!(data.next(), None);
-    /// drop(data);
-    ///
-    /// tag.retain_data(|i, d| &tst1 != i);
-    ///
-    /// let mut data = tag.data().map(|(i, d)| d);
-    /// assert_eq!(data.next(), Some(&Data::Utf8("data2".into())));
-    /// assert_eq!(data.next(), None);
-    /// ```
-    pub fn retain_data(&mut self, predicate: impl Fn(&DataIdent, &Data) -> bool) {
-        let mut i = 0;
-        while i < self.atoms.len() {
-            let a = &mut self.atoms[i];
-            let mut j = 0;
-            while j < a.data.len() {
-                if predicate(&a.ident, &a.data[j]) {
-                    j += 1;
-                } else {
-                    a.data.remove(j);
-                }
-            }
-
-            if a.data.is_empty() {
-                self.atoms.remove(i);
-            } else {
-                i += 1;
-            }
-        }
-    }
-
-    /// Removes all metadata atoms of the tag.
-    ///
-    /// # Example
-    /// ```
-    /// use mp4ameta::{Tag, Data, Fourcc};
-    ///
-    /// let mut tag = Tag::default();
-    /// let test = Fourcc(*b"test");
-    ///
-    /// assert!(tag.is_empty());
-    /// tag.set_data(test, Data::Utf8("data".into()));
-    /// assert!(!tag.is_empty());
-    /// tag.clear();
-    /// assert!(tag.is_empty());
-    pub fn clear(&mut self) {
-        self.atoms.clear();
-    }
-
-    /// If an atom corresponding to the identifier exists, it's data will be replaced by the new
-    /// data, otherwise a new metadata item atom containing the data will be created.
-    ///
-    /// # Example
-    /// ```
-    /// use mp4ameta::{Tag, Data, Fourcc};
-    ///
-    /// let mut tag = Tag::default();
-    /// let test = Fourcc(*b"test");
-    ///
-    /// tag.set_data(test, Data::Utf8("data".into()));
-    /// assert_eq!(tag.strings_of(&test).next().unwrap(), "data");
-    /// ```
-    pub fn set_data(&mut self, ident: (impl Ident + Into<DataIdent>), data: Data) {
-        match self.atoms.iter_mut().find(|a| ident == a.ident) {
-            Some(a) => {
-                a.data.clear();
-                a.data.push(data);
-            }
-            None => self.atoms.push(MetaItem::new(ident.into(), vec![data])),
-        }
-    }
-
-    /// If an atom corresponding to the identifier exists, it's data will be replaced by the new
-    /// data, otherwise a new metadata item atom containing the data will be created.
-    ///
-    /// # Example
-    /// ```
-    /// use mp4ameta::{Tag, Data, Fourcc};
-    ///
-    /// let mut tag = Tag::default();
-    /// let test = Fourcc(*b"test");
-    ///
-    /// let data = vec![
-    ///     Data::Utf8("data1".into()),
-    ///     Data::Utf8("data2".into()),
-    /// ];
-    /// tag.set_all_data(test, data);
-    ///
-    /// let mut strings = tag.strings_of(&test);
-    /// assert_eq!(strings.next(), Some("data1"));
-    /// assert_eq!(strings.next(), Some("data2"));
-    /// assert_eq!(strings.next(), None);
-    /// ```
-    pub fn set_all_data(
-        &mut self,
-        ident: (impl Ident + Into<DataIdent>),
-        data: impl IntoIterator<Item = Data>,
-    ) {
-        match self.atoms.iter_mut().find(|a| ident == a.ident) {
-            Some(a) => {
-                a.data.clear();
-                a.data.extend(data);
-            }
-            None => {
-                self.atoms.push(MetaItem::new(ident.into(), data.into_iter().collect()));
-            }
-        }
->>>>>>> b69da26a
     }
 
     /// Attempts to read a MPEG-4 audio tag from the reader.
